/* This file is part of RTags (http://rtags.net).

   RTags is free software: you can redistribute it and/or modify
   it under the terms of the GNU General Public License as published by
   the Free Software Foundation, either version 3 of the License, or
   (at your option) any later version.

   RTags is distributed in the hope that it will be useful,
   but WITHOUT ANY WARRANTY; without even the implied warranty of
   MERCHANTABILITY or FITNESS FOR A PARTICULAR PURPOSE.  See the
   GNU General Public License for more details.

   You should have received a copy of the GNU General Public License
   along with RTags.  If not, see <http://www.gnu.org/licenses/>. */

#include "Project.h"

#include <fnmatch.h>
#include <memory>
#include <regex>

#include "Diagnostic.h"
#include "FileManager.h"
#include "CompilerManager.h"
#include "IndexDataMessage.h"
#include "JobScheduler.h"
#include "LogOutputMessage.h"
#include "rct/DataFile.h"
#include "rct/Log.h"
#include "rct/MemoryMonitor.h"
#include "rct/Path.h"
#include "rct/Rct.h"
#include "rct/ReadLocker.h"
#include "rct/Thread.h"
#include "rct/Value.h"
#include "RTags.h"
#include "RTagsLogOutput.h"
#include "Server.h"
#include "RTagsVersion.h"

enum { DirtyTimeout = 100 };

class Dirty
{
public:
    virtual ~Dirty() {}
    virtual Set<uint32_t> dirtied() const = 0;
    virtual bool isDirty(uint32_t, const Set<Source> &) = 0;
};

class SimpleDirty : public Dirty
{
public:
    void init(const Set<uint32_t> &dirty, const std::shared_ptr<Project> &project)
    {
        for (auto fileId : dirty) {
            mDirty.insert(fileId);
            mDirty += project->dependencies(fileId, Project::DependsOnArg);
        }
    }

    virtual Set<uint32_t> dirtied() const override
    {
        return mDirty;
    }

    virtual bool isDirty(uint32_t fileId, const Set<Source> &) override
    {
        return mDirty.contains(fileId);
    }

    Set<uint32_t> mDirty;
};

class ComplexDirty : public Dirty
{
public:
    virtual Set<uint32_t> dirtied() const override
    {
        return mDirty;
    }
    void insertDirtyFile(uint32_t fileId)
    {
        mDirty.insert(fileId);
    }
    inline uint64_t lastModified(uint32_t fileId)
    {
        uint64_t &time = mLastModified[fileId];
        if (!time) {
            time = Location::path(fileId).lastModifiedMs();
        }
        return time;
    }

    Hash<uint32_t, uint64_t> mLastModified;
    Set<uint32_t> mDirty;
};

class SuspendedDirty : public ComplexDirty
{
public:
    bool isDirty(uint32_t, const Set<Source> &) override
    {
        return false;
    }
};

class IfModifiedDirty : public ComplexDirty
{
public:
    IfModifiedDirty(const std::shared_ptr<Project> &project, const Match &match = Match())
        : mProject(project), mMatch(match)
    {
    }

    virtual bool isDirty(uint32_t fileId, const Set<Source> &sources) override
    {
        bool ret = false;

        if (mMatch.isEmpty() || mMatch.match(Location::path(fileId))) {
            for (auto it : mProject->dependencies(fileId, Project::ArgDependsOn)) {
                uint64_t depLastModified = lastModified(it);
                if (!depLastModified) {
                    ret = true;
                    insertDirtyFile(it);
                } else {
                    for (const Source &source : sources ) {
                        if (depLastModified > source.parsed) {
                            ret = true;
                            insertDirtyFile(it);
                        }
                    }
                }
            }
            if (ret)
                mDirty.insert(fileId);

            assert(!ret || mDirty.contains(fileId));
        }
        return ret;
    }

    std::shared_ptr<Project> mProject;
    Match mMatch;
};


class WatcherDirty : public ComplexDirty
{
public:
    WatcherDirty(const std::shared_ptr<Project> &project, const Set<uint32_t> &modified)
    {
        for (auto it : modified) {
            mModified[it] = project->dependencies(it, Project::DependsOnArg);
        }
    }

    virtual bool isDirty(uint32_t fileId, const Set<Source> &sources) override
    {
        bool ret = false;

        for (auto it : mModified) {
            const auto &deps = it.second;
            if (deps.contains(fileId)) {
                const uint64_t depLastModified = lastModified(it.first);
                if (!depLastModified) {
                    // dependency is gone
                    ret = true;
                    insertDirtyFile(it.first);
                } else {
                    for (const Source &source : sources ) {
                        if (depLastModified > source.parsed) {
                            ret = true;
                            insertDirtyFile(fileId);
                        }
                    }
                }
            }
        }

        if (ret)
            insertDirtyFile(fileId);
        return ret;
    }

    Hash<uint32_t, Set<uint32_t> > mModified;
};

static bool loadDependencies(DataFile &file, Dependencies &dependencies)
{
    int size;
    file >> size;
    for (int i=0; i<size; ++i) {
        uint32_t fileId;
        file >> fileId;
        if (!fileId)
            return false;
        dependencies[fileId] = new DependencyNode(fileId);
    }
    for (int i=0; i<size; ++i) {
        int links;
        file >> links;
        if (links) {
            uint32_t dependee;
            file >> dependee;
            DependencyNode *ee = dependencies[dependee];
            if (!ee) {
                return false;
            }
            while (links--) {
                uint32_t dependent;
                file >> dependent;
                DependencyNode *ent = dependencies[dependent];
                if (!ent) {
                    return false;
                }
                ent->include(ee);
            }
        }
    }
    return true;
}

static void saveDependencies(DataFile &file, const Dependencies &dependencies)
{
    file << static_cast<int>(dependencies.size());
    for (const auto &it : dependencies) {
        file << it.first;
    }
    for (const auto &it : dependencies) {
        file << static_cast<int>(it.second->dependents.size());
        if (!it.second->dependents.isEmpty()) {
            file << it.first;
            for (const auto &dep : it.second->dependents) {
                file << dep.first;
            }
        }
    }
}

Project::Project(const Path &path)
    : mPath(path), mSourceFilePathBase(RTags::encodeSourceFilePath(Server::instance()->options().dataDir, path)),
      mJobCounter(0), mJobsStarted(0), mBytesWritten(0), mSaveDirty(false)
{
    Path srcPath = mPath;
    RTags::encodePath(srcPath);
    const Server::Options &options = Server::instance()->options();
    const Path tmp = options.dataDir + srcPath;
    mProjectFilePath = tmp + "/project";
    mSourcesFilePath = tmp + "/sources";
}

Project::~Project()
{
    if (mSaveDirty)
        save();
    for (const auto &job : mActiveJobs) {
        assert(job.second);
        Server::instance()->jobScheduler()->abort(job.second);
    }
    mDependencies.deleteAll();

    assert(EventLoop::isMainThread());
    mDirtyTimer.stop();
}

static bool hasSourceDependency(const DependencyNode *node, const std::shared_ptr<Project> &project, Set<uint32_t> &seen)
{
    const Path path = Location::path(node->fileId);
    // error("%s %d %d", path.constData(), path.isFile(), path.isSource());
    if (path.isFile() && path.isSource() && project->hasSource(node->fileId)) {
        return true;
    }
    for (auto it : node->dependents) {
        if (seen.insert(it.first) && hasSourceDependency(it.second, project, seen))
            return true;
    }
    return false;
}

static inline bool hasSourceDependency(const DependencyNode *node, const std::shared_ptr<Project> &project)
{
    Set<uint32_t> seen;
    return hasSourceDependency(node, project, seen);
}

bool Project::readSources(const Path &path, IndexParseData &data, String *err)
{
    DataFile file(path, RTags::SourcesFileVersion);
    if (!file.open(DataFile::Read)) {
        Path::rm(path);
        if (err && !file.error().isEmpty())
            *err = file.error();
        return false;
    }

    file >> data;
    if (Sandbox::hasRoot()) {
        forEachSource(data, [](uint32_t, Source &source) {
                for (String &arg : source.arguments) {
                    arg = Sandbox::decoded(arg);
                }
                return Continue;
            });

        if (info) {
            uint32_t size;
            file >> size;
            while (size > 0) {
                --size;
                Path p;
                file >> p;
                Sandbox::decode(p);
                auto &ref = (*info)[p];
                file >> ref;
            }
        }
    } else if (info) {
        file >> *info;
    }
    return true;
}

bool Project::init()
{
    const Server::Options &options = Server::instance()->options();
    if (!(options.options & Server::NoFileSystemWatch)) {
        mWatcher.modified().connect(std::bind(&Project::onFileModified, this, std::placeholders::_1));
        mWatcher.added().connect(std::bind(&Project::onFileAdded, this, std::placeholders::_1));
        mWatcher.removed().connect(std::bind(&Project::onFileRemoved, this, std::placeholders::_1));
    }
    if (!(options.options & Server::NoFileManager)) {
        mFileManager.reset(new FileManager(shared_from_this()));
        mWatcher.removed().connect([this](const Path &path) { if (mWatchedPaths.value(path.parentDir()) & Watch_FileManager) mFileManager->onFileRemoved(path); });
        mWatcher.added().connect([this](const Path &path) { if (mWatchedPaths.value(path.parentDir()) & Watch_FileManager) mFileManager->onFileAdded(path); });
    }

    mDirtyTimer.timeout().connect(std::bind(&Project::onDirtyTimeout, this, std::placeholders::_1));

#if 0
    String err;
    if (!Project::readSources(mSourcesFilePath, mSources, &mCompileCommandsInfos, &err)) {
        if (!err.isEmpty())
            error("Sources restore error %s: %s", mPath.constData(), err.constData());

        return false;
    }

    auto reindexAll = [this]() {
        if (mCompileCommandsInfos.isEmpty()) {
            mProjectFilePath.visit([](const Path &path) {
                    if (strcmp(path.fileName(), "sources")) {
                        if (path.isDir()) {
                            Path::rmdir(path);
                        } else {
                            path.rm();
                        }
                    }
                    return Path::Continue;
                });
            Sources sources;
            std::swap(sources, mSources);
            assert(mSources.empty());
            uint32_t last = 0;
            Set<uint32_t> files;
            for (const auto &source : sources) {
                if (source.first != last) {
                    last = source.first;
                    reindex(last, IndexerJob::Compile);
                }
            }
        } else {
            RTags::loadCompileCommands(mCompileCommandsInfos, mPath);
        }
    };

    DataFile file(mProjectFilePath, RTags::DatabaseVersion);
    if (!file.open(DataFile::Read)) {
        if (!file.error().isEmpty())
            error("Restore error %s: %s", mPath.constData(), file.error().constData());
        reindexAll();
        return true;
    }

    {
        std::lock_guard<std::mutex> lock(mMutex);
        file >> mVisitedFiles;
        Sandbox::decode(mVisitedFiles);
    }
    file >> mDiagnostics;
    for (const auto &info : mCompileCommandsInfos)
        watch(info.first, Watch_compileCommands);

    if (!loadDependencies(file, mDependencies)) {
        mDependencies.deleteAll();
        mVisitedFiles.clear();
        mDiagnostics.clear();
        error("Restore error %s: Failed to load dependencies.", mPath.constData());
        reindexAll();
        return true;
    }

    for (const auto &dep : mDependencies) {
        watchFile(dep.first);
    }

    bool needsSave = false;
    std::unique_ptr<ComplexDirty> dirty;

    if (Server::instance()->suspended()) {
        dirty.reset(new SuspendedDirty);
    } else {
        dirty.reset(new IfModifiedDirty(shared_from_this()));
    }

    Set<uint32_t> missingFileMaps;
    {
        List<uint32_t> removed;
        int idx = 0;
        bool outputDirty = false;
        if (mDependencies.size() >= 100) {
            logDirect(LogLevel::Error, String::format<128>("Restoring %s ", mPath.constData()), LogOutput::StdOut);
            outputDirty = true;
        }
        const std::shared_ptr<Project> project = shared_from_this();
        for (auto it : mDependencies) {
            const Path path = Location::path(it.first);
            if (!path.isFile()) {
                warning() << path << "seems to have disappeared";
                dirty.get()->insertDirtyFile(it.first);

                const Set<uint32_t> dependents = dependencies(it.first, DependsOnArg);
                for (auto dependent : dependents) {
                    dirty.get()->insertDirtyFile(dependent);
                }
                removed << it.first;
                needsSave = true;
            } else {
                String errorString;
                if (!validate(it.first,  options.options & Server::ValidateFileMaps ? Validate : StatOnly, &errorString)) {
                    if (!errorString.isEmpty()) {
                        if (outputDirty) {
                            outputDirty = false;
                            logDirect(LogLevel::Error, String("\n"), LogOutput::StdOut);
                        }
                        error() << errorString;
                    }
                    if (hasSource(it.first) || hasSourceDependency(it.second, project)) {
                        missingFileMaps.insert(it.first);
                    } else {
                        removed << it.first;
                        needsSave = true;
                    }
                }
            }
            if (++idx % 100 == 0) {
                outputDirty = true;
                logDirect(LogLevel::Error, ".", 1, LogOutput::StdOut);
                // error("%d/%d (%.2f%%)", idx, count, (idx / static_cast<double>(count)) * 100.0);
            }
        }
        if (outputDirty)
            logDirect(LogLevel::Error, "\n", 1, LogOutput::StdOut);
        for (uint32_t r : removed) {
            removeDependencies(r);
        }
    }

    auto it = mSources.begin();
    while (it != mSources.end()) {
        const Path sourceFile = Location::path(it->first);
        if (!sourceFile.isFile()) {
            warning() << sourceFile << "seems to have disappeared";
            removeDependencies(it->first);
            dirty.get()->insertDirtyFile(it->first);
            mSources.erase(it++);
            needsSave = true;
        } else {
            watchFile(it->first);
            ++it;
        }
    }

    reloadCompileCommands();

    if (needsSave)
        save();
    startDirtyJobs(dirty.get(), IndexerJob::Dirty);
    if (!missingFileMaps.isEmpty()) {
        SimpleDirty simple;
        simple.init(missingFileMaps, shared_from_this());
        startDirtyJobs(&simple, IndexerJob::Dirty);
    }
#endif
    return true;
}

bool Project::match(const Match &p, bool *indexed) const
{
    Path paths[] = { p.pattern(), p.pattern() };
    paths[1].resolve();
    const int count = paths[1].compare(paths[0]) ? 2 : 1;
    bool ret = false;
    const Path resolvedPath = mPath.resolved();
    for (int i=0; i<count; ++i) {
        const Path &path = paths[i];
        const uint32_t id = Location::fileId(path);
        if (id && isIndexed(id)) {
            if (indexed)
                *indexed = true;
            return true;
        } else if (mFiles.contains(path) || p.match(mPath) || p.match(resolvedPath)) {
            if (!indexed)
                return true;
            ret = true;
        }
    }
    if (indexed)
        *indexed = false;
    return ret;
}

static const char *severities[] = { "none", "warning", "error", "fixit", "note", "skipped" };
static String formatDiagnostics(const Diagnostics &diagnostics, Flags<QueryMessage::Flag> flags, uint32_t fileId = 0)
{
    if (flags & QueryMessage::JSON) {
        std::function<Value(uint32_t, Location, const Diagnostic &)> toValue = [&toValue, flags](uint32_t file, Location loc, const Diagnostic &diagnostic) {
            Value value;
            if (loc.fileId() != file)
                value["file"] = loc.path();
            value["line"] = loc.line();
            value["column"] = loc.column();
            if (diagnostic.length > 0)
                value["length"] = diagnostic.length;
            value["type"] = severities[diagnostic.type];
            if (!diagnostic.message.isEmpty())
                value["message"] = diagnostic.message;
            if (!diagnostic.children.isEmpty()) {
                Value &children = value["children"];
                for (const auto &c : diagnostic.children) {
                    children.push_back(toValue(file, c.first, c.second));
                }
            }
            return value;
        };


        Diagnostics::const_iterator it;
        Diagnostics::const_iterator end;
        if (fileId) {
            it = diagnostics.lower_bound(Location(fileId, 0, 0));
            end = diagnostics.lower_bound(Location(fileId + 1, 0, 0));
        } else {
            it = diagnostics.begin();
            end = diagnostics.end();
        }

        Value val;
        Value &checkStyle = val["checkStyle"];
        Value *currentFile = 0;
        uint32_t lastFileId = 0;
        while (it != diagnostics.end()) {
            if (it->first.fileId() != lastFileId) {
                lastFileId = it->first.fileId();
                if (fileId && lastFileId != fileId)
                    break;
                currentFile = &checkStyle[it->first.path()];
            }

            currentFile->push_back(toValue(lastFileId, it->first, it->second));
            ++it;
        }
        return val.toJSON();
    }

    static const char *header[] = {
        "<?xml version=\"1.0\" encoding=\"utf-8\"?>\n  <checkstyle>",
        "(list 'checkstyle "
    };
    static const char *fileEmpty[] = {
        "\n    <file name=\"%s\">\n    </file>",
        "(cons \"%s\" nil)"
    };
    static const char *startFile[] = {
        "\n    <file name=\"%s\">",
        "(cons \"%s\" (list"
    };
    static const char *endFile[] = {
        "\n    </file>",
        "))"
    };
    static const char *trailer[] = {
        "\n  </checkstyle>",
        ")"
    };
    std::function<String(Location , const Diagnostic &, uint32_t)> formatDiagnostic;

    enum DiagnosticsFormat {
        Diagnostics_XML,
        Diagnostics_Elisp
    } const format = flags & QueryMessage::Elisp ? Diagnostics_Elisp : Diagnostics_XML;

    if (format == Diagnostics_XML) {
        formatDiagnostic = [&formatDiagnostic](Location loc, const Diagnostic &diagnostic, uint32_t) {
            return String::format<256>("\n      <error line=\"%d\" column=\"%d\" %sseverity=\"%s\" message=\"%s\"/>",
                                       loc.line(), loc.column(),
                                       (diagnostic.length <= 0 ? ""
                                        : String::format<32>("length=\"%d\" ", diagnostic.length).constData()),
                                       severities[diagnostic.type], RTags::xmlEscape(diagnostic.message).constData());
        };
    } else {
        formatDiagnostic = [&formatDiagnostic](Location loc, const Diagnostic &diagnostic, uint32_t file) {
            String children;
            if (!diagnostic.children.isEmpty()) {
                children = "(list";
                for (const auto &c : diagnostic.children) {
                    children << ' ' << formatDiagnostic(c.first, c.second, file);
                }
                children << ")";
            } else {
                children = "nil";
            }
            const bool fn = (loc.fileId() != file);
            return String::format<256>(" (list %s%s%s %d %d %s '%s \"%s\" %s)",
                                       fn ? "\"" : "",
                                       fn ? loc.path().constData() : "nil",
                                       fn ? "\"" : "",
                                       loc.line(),
                                       loc.column(),
                                       diagnostic.length > 0 ? String::number(diagnostic.length).constData() : "nil",
                                       severities[diagnostic.type],
                                       RTags::elispEscape(diagnostic.message).constData(),
                                       children.constData());
        };
    }
    String ret;
    if (fileId) {
        const Path path = Location::path(fileId);
        ret << header[format];

        Diagnostics::const_iterator it = diagnostics.lower_bound(Location(fileId, 0, 0));
        bool found = false;
        while (it != diagnostics.end() && it->first.fileId() == fileId) {
            if (!found) {
                found = true;
                ret << String::format<256>(startFile[format], path.constData());
            }

            ret << formatDiagnostic(it->first, it->second, fileId);
            ++it;
        }
        if (!found) {
            ret << String::format<256>(fileEmpty[format], path.constData());
        }
        ret << endFile[format] << trailer[format];
    } else {
        uint32_t lastFileId = 0;
        bool first = true;
        const Set<uint32_t> active = Server::instance()->activeBuffers();
        for (const auto &entry : diagnostics) {
            Location loc = entry.first;
            if (!active.isEmpty() && !active.contains(loc.fileId()))
                continue;
            const Diagnostic &diagnostic = entry.second;
            if (loc.fileId() != lastFileId) {
                if (first) {
                    ret = header[format];
                    first = false;
                }
                if (lastFileId)
                    ret << endFile[format];
                lastFileId = loc.fileId();
                ret << String::format<256>(startFile[format], loc.path().constData());
            }
            ret << formatDiagnostic(loc, diagnostic, lastFileId);
        }
        if (lastFileId)
            ret << endFile[format];
        if (!first)
            ret << trailer[format];
    }
    return ret;
}

void Project::onJobFinished(const std::shared_ptr<IndexerJob> &job, const std::shared_ptr<IndexDataMessage> &msg)
{
#if 0
    mBytesWritten += msg->bytesWritten();
    std::shared_ptr<IndexerJob> restart;
    const uint32_t fileId = msg->fileId();
    auto j = mActiveJobs.take(msg->id());
    if (!j) {
        error() << "Couldn't find JobData for" << Location::path(fileId) << msg->id() << job->id << job.get();
        return;
    } else if (j != job) {
        error() << "Wrong IndexerJob for" << Location::path(fileId) << msg->id() << job->id << job.get();
        return;
    }

    const bool success = job->flags & IndexerJob::Complete;
    assert(!(job->flags & IndexerJob::Aborted));
    assert(((job->flags & (IndexerJob::Complete|IndexerJob::Crashed)) == IndexerJob::Complete)
           || ((job->flags & (IndexerJob::Complete|IndexerJob::Crashed)) == IndexerJob::Crashed));
    const auto &options = Server::instance()->options();
    if (!success) {
        releaseFileIds(job->visited);
    }

    auto range = mSources.equal_range(msg->fileId());
    auto src = mSources.find(msg->fileId());
    if (src == mSources.end()) {
        releaseFileIds(job->visited);
        error() << "Can't find source for" << Location::path(fileId);
        return;
    }
    if (!(msg->flags() & IndexDataMessage::ParseFailure)) {
        for (uint32_t file : job->visited) {
            if (!validate(file, Validate)) {
                releaseFileIds(job->visited);
                dirty(job->fileId());
                return;
            }
        }
    }

    const int idx = mJobCounter - mActiveJobs.size();
    const Diagnostics changed = updateDiagnostics(msg->diagnostics());
    if (!changed.isEmpty() || options.options & Server::Progress) {
        log([&](const std::shared_ptr<LogOutput> &output) {
                if (output->testLog(RTags::DiagnosticsLevel)) {
                    QueryMessage::Flag format = QueryMessage::XML;
                    if (output->flags() & RTagsLogOutput::Elisp) {
                        // I know this is RTagsLogOutput because it returned
                        // true for testLog(RTags::DiagnosticsLevel)
                        format = QueryMessage::Elisp;
                    }
                    if (!msg->diagnostics().isEmpty()) {
                        const String log = formatDiagnostics(changed, format, false);
                        if (!log.isEmpty()) {
                            output->log(log);
                        }
                    }
                    if (options.options & Server::Progress) {
                        if (format == QueryMessage::XML) {
                            output->log("<?xml version=\"1.0\" encoding=\"utf-8\"?>\n<progress index=\"%d\" total=\"%d\"></progress>",
                                        idx, mJobCounter);
                        } else {
                            output->log("(list 'progress %d %d)", idx, mJobCounter);
                        }
                    }
                }
            });
    }

    Set<uint32_t> visited = msg->visitedFiles();
    updateFixIts(visited, msg->fixIts());
    updateDependencies(msg);
    if (success) {
        src->second.parsed = msg->parseTime();
        logDirect(LogLevel::Error, String::format("[%3d%%] %d/%d %s %s. (%s)",
                                                  static_cast<int>(round((double(idx) / double(mJobCounter)) * 100.0)), idx, mJobCounter,
                                                  String::formatTime(time(0), String::Time).constData(),
                                                  msg->message().constData(),
                                                  (job->priority == IndexerJob::HeaderError
                                                   ? "header-error"
                                                   : String::format<16>("priority %d", job->priority).constData())),
                  LogOutput::StdOut|LogOutput::TrailingNewLine);
    } else {
        assert(msg->indexerJobFlags() & IndexerJob::Crashed);
        logDirect(LogLevel::Error, String::format("[%3d%%] %d/%d %s %s indexing crashed.",
                                                  static_cast<int>(round((double(idx) / double(mJobCounter)) * 100.0)), idx, mJobCounter,
                                                  String::formatTime(time(0), String::Time).constData(),
                                                  Location::path(fileId).toTilde().constData()),
                  LogOutput::StdOut|LogOutput::TrailingNewLine);
    }

    if (mActiveJobs.isEmpty()) {
        save();
        double timerElapsed = (mTimer.elapsed() / 1000.0);
        const double averageJobTime = timerElapsed / mJobsStarted;
        const String m = String::format<1024>("Jobs took %.2fs%s. We're using %lldmb of memory. ",
                                              timerElapsed, mJobsStarted > 1 ? String::format(", (avg %.2fs)", averageJobTime).constData() : "",
                                              static_cast<unsigned long long>(MemoryMonitor::usage() / (1024 * 1024)));
        Log(LogLevel::Error, LogOutput::StdOut|LogOutput::TrailingNewLine) << m;
        mJobsStarted = mJobCounter = 0;

        // error() << "Finished this
    } else {
        mSaveDirty = true;
    }
#endif
}

void Project::diagnose(uint32_t fileId)
{
    log([&](const std::shared_ptr<LogOutput> &output) {
            if (output->testLog(RTags::DiagnosticsLevel)) {
                QueryMessage::Flag format = QueryMessage::XML;
                if (output->flags() & RTagsLogOutput::Elisp) {
                    // I know this is RTagsLogOutput because it returned
                    // true for testLog(RTags::DiagnosticsLevel)
                    format = QueryMessage::Elisp;
                }
                const String log = formatDiagnostics(mDiagnostics, format, fileId);
                if (!log.isEmpty())
                    output->log(log);
            }
        });
}

void Project::diagnoseAll()
{
    log([&](const std::shared_ptr<LogOutput> &output) {
            if (output->testLog(RTags::DiagnosticsLevel)) {
                QueryMessage::Flag format = QueryMessage::XML;
                if (output->flags() & RTagsLogOutput::Elisp) {
                    // I know this is RTagsLogOutput because it returned
                    // true for testLog(RTags::DiagnosticsLevel)
                    format = QueryMessage::Elisp;
                }
                const String log = formatDiagnostics(mDiagnostics, format);
                if (!log.isEmpty())
                    output->log(log);
            }
        });
}

String Project::diagnosticsToString(Flags<QueryMessage::Flag> flags, uint32_t fileId)
{
    return formatDiagnostics(mDiagnostics, flags, fileId);
}

bool Project::save()
{
    {
        DataFile file(mSourcesFilePath, RTags::SourcesFileVersion);
        if (!file.open(DataFile::Write)) {
            error("Save error %s: %s", mProjectFilePath.constData(), file.error().constData());
            return false;
        }
        file << mIndexParseData;
    }
    {
        DataFile file(mProjectFilePath, RTags::DatabaseVersion);
        if (!file.open(DataFile::Write)) {
            error("Save error %s: %s", mProjectFilePath.constData(), file.error().constData());
            return false;
        }
        {
            std::lock_guard<std::mutex> lock(mMutex);
            if (Sandbox::hasRoot()) {
                file << Sandbox::encoded(mVisitedFiles);
            } else {
                file << mVisitedFiles;
            }
        }
        file << mDiagnostics;
        saveDependencies(file, mDependencies);
        if (!file.flush()) {
            error("Save error %s: %s", mProjectFilePath.constData(), file.error().constData());
            return false;
        }
    }
    mSaveDirty = false;
    return true;
}

void Project::index(const std::shared_ptr<IndexerJob> &job, bool)
{
#if 0
    const Path sourceFile = job->sourceFile;
    static const char *fileFilter = getenv("RTAGS_FILE_FILTER");
    if (fileFilter && !strstr(job->sourceFile.constData(), fileFilter)) {
        error() << "Not indexing" << job->sourceFile.constData() << "because of file filter"
                << fileFilter;
        return;
    }

    if (Server::instance()->suspended() && mSources.contains(job->fileId()) && (job->flags & IndexerJob::Compile)) {
        return;
    }

#if 1
    if (job->flags & IndexerJob::Compile) {
        const auto &options = Server::instance()->options();
        if (options.options & Server::NoFileSystemWatch && mSources.contains(job->fileId())) {
            // When we're not watching the file system, we ignore
            // updating compiles. This means that you always have to
            // do check-reindex to build existing files!
            return;
        }

        auto cur = mSources.find(key);
        if (cur != mSources.end()) {
            if (!(cur->second.flags & Source::Active))
                markActive(mSources.lower_bound(Source::key(job->source.fileId, 0)), cur->second.buildRootId, mSources.end());
            if (cur->second.compareArguments(job->source)) {
                // no updates
                return;
            }
        } else {
            auto it = mSources.lower_bound(Source::key(job->source.fileId, 0));
            const auto start = it;
            const bool disallowMultiple = options.options & Server::DisallowMultipleSources;
            bool unsetActive = false;
            while (it != mSources.end()) {
                uint32_t f, b;
                Source::decodeKey(it->first, f, b);
                if (f != job->source.fileId)
                    break;

                if (it->second.compareArguments(job->source)) {
                    markActive(start, b, mSources.end());
                    // no updates
                    return;
                } else if (disallowMultiple) {
                    mSources.erase(it++);
                    continue;
                }
                unsetActive = true;
                ++it;
            }
            if (unsetActive) {
                assert(!disallowMultiple);
                markActive(start, 0, mSources.end());
            }
        }
    }
#endif
}

Source &src = mSources[key];
src = job->source;
src.flags |= Source::Active;

std::shared_ptr<IndexerJob> &ref = mActiveJobs[key];
if (ref) {
    releaseFileIds(ref->visited);
    Server::instance()->jobScheduler()->abort(ref);
    --mJobCounter;
}
ref = job;

++mJobsStarted;
if (!mJobCounter++) {
    mTimer.start();
}

Server::instance()->jobScheduler()->add(job);
#endif
}

void Project::onFileModified(const Path &path)
{
    debug() << path << "was modified";
    onFileAddedOrModified(path);
}

void Project::onFileAdded(const Path &path)
{
    debug() << path << "was added";
    onFileAddedOrModified(path);
}

void Project::onFileAddedOrModified(const Path &file)
{
#if 0
    // error() << file.fileName() << mCompileCommandsInfos.dir << file;
    if (!mCompileCommandsInfos.isEmpty()
        && !strcmp(file.fileName(), "compile_commands.json")
        && mCompileCommandsInfos.contains(file.parentDir())) {
        reloadCompileCommands();
        return;
    }
#endif

    const uint32_t fileId = Location::fileId(file);
    debug() << file << "was modified" << fileId;
    if (!fileId)
        return;
    if (Server::instance()->suspended() || mSuspendedFiles.contains(fileId)) {
        warning() << file << "is suspended. Ignoring modification";
        return;
    }
    Server::instance()->jobScheduler()->clearHeaderError(fileId);
    if (mPendingDirtyFiles.insert(fileId)) {
        mDirtyTimer.restart(DirtyTimeout, Timer::SingleShot);
    }
}

void Project::onFileRemoved(const Path &file)
{
    const uint32_t fileId = Location::fileId(file);
    debug() << file << "was removed" << fileId;
    if (!fileId)
        return;
    Path::rmdir(Project::sourceFilePath(fileId));

    auto it = mActiveJobs.begin();
    while (it != mActiveJobs.end()) {
        if (it->second->sources.begin()->fileId == fileId) {
            releaseFileIds(it->second->visited);
            mActiveJobs.erase(it++);
        } else {
            ++it;
        }
    }

    Server::instance()->jobScheduler()->clearHeaderError(fileId);

    if (Server::instance()->suspended() || mSuspendedFiles.contains(fileId)) {
        warning() << file << "is suspended. Ignoring modification";
        return;
    }
    if (mPendingDirtyFiles.insert(fileId)) {
        mDirtyTimer.restart(DirtyTimeout, Timer::SingleShot);
    }
}

void Project::onDirtyTimeout(Timer *)
{
    Set<uint32_t> dirtyFiles = std::move(mPendingDirtyFiles);
    WatcherDirty dirty(shared_from_this(), dirtyFiles);
    const int dirtied = startDirtyJobs(&dirty, IndexerJob::Dirty);
    debug() << "onDirtyTimeout" << dirtyFiles << dirtied;
}

Sources Project::sources() const
{
    Sources ret;
    forEachSources([&ret](const Sources &srcs) { ret += srcs; return Continue; });
    return ret;
}

Set<Source> Project::sources(uint32_t fileId) const
{
    Set<Source> ret;
    forEachSources([&ret, fileId](const Sources &srcs) {
            const auto it = srcs.find(fileId);
            if (it != srcs.end())
                ret += it->second;
            return Continue;
        });
    return ret;
}

bool Project::hasSource(uint32_t fileId) const
{
    bool ret = false;
    forEachSources([&ret, fileId](const Sources &srcs) {
            if (srcs.contains(fileId)) {
                ret = true;
                return Stop;
            }
            return Continue;
        });
    return ret;
}

Set<uint32_t> Project::dependencies(uint32_t fileId, DependencyMode mode) const
{
    Set<uint32_t> ret;
    ret.insert(fileId);
    std::function<void(uint32_t)> fill = [&](uint32_t file) {
        if (DependencyNode *node = mDependencies.value(file)) {
            const auto &nodes = (mode == ArgDependsOn ? node->includes : node->dependents);
            for (const auto &it : nodes) {
                if (ret.insert(it.first))
                    fill(it.first);
            }
        }
    };
    fill(fileId);
    return ret;
}

bool Project::dependsOn(uint32_t source, uint32_t header) const
{
    Set<uint32_t> seen;
    std::function<bool(DependencyNode *node)> dep = [&](DependencyNode *node) {
        assert(node);
        if (!seen.insert(node->fileId))
            return false;
        if (node->dependents.contains(source))
            return true;
        for (const std::pair<uint32_t, DependencyNode*> &n : node->dependents) {
            if (dep(n.second))
                return true;
        }
        return false;
    };
    DependencyNode *node = mDependencies.value(header);
    return node && dep(node);
}

void Project::removeDependencies(uint32_t fileId)
{
    if (DependencyNode *node = mDependencies.take(fileId)) {
        for (auto it : node->includes)
            it.second->dependents.remove(fileId);
        for (auto it : node->dependents)
            it.second->includes.remove(fileId);
        delete node;
    }
}

void Project::updateDependencies(const std::shared_ptr<IndexDataMessage> &msg)
{
    const bool prune = !(msg->flags() & (IndexDataMessage::InclusionError|IndexDataMessage::ParseFailure));
    Set<uint32_t> files;
    for (auto pair : msg->files()) {
        assert(pair.first);
        DependencyNode *&node = mDependencies[pair.first];
        if (!node) {
            node = new DependencyNode(pair.first);
            if (pair.second & IndexDataMessage::Visited)
                files.insert(pair.first);
        } else if (pair.second & IndexDataMessage::Visited) {
            files.insert(pair.first);
            if (prune) {
                for (auto it : node->includes)
                    it.second->dependents.remove(pair.first);
                node->includes.clear();
            }
        }
        watchFile(pair.first);
    }

    // // ### this probably deletes and recreates the same nodes very very often
    for (auto it : msg->includes()) {
        assert(it.first);
        assert(it.second);
        DependencyNode *&includer = mDependencies[it.first];
        DependencyNode *&inclusiary = mDependencies[it.second];
        files.insert(it.first);
        files.insert(it.second);
        if (!includer)
            includer = new DependencyNode(it.first);
        if (!inclusiary)
            inclusiary = new DependencyNode(it.second);
        includer->include(inclusiary);
    }
}

int Project::reindex(const Match &match,
                     const std::shared_ptr<QueryMessage> &query,
                     const std::shared_ptr<Connection> &wait)
{
    if (query->type() == QueryMessage::Reindex) {
        Set<uint32_t> dirtyFiles;

        const auto end = mDependencies.constEnd();
        for (auto it = mDependencies.constBegin(); it != end; ++it) {
            if (!dirtyFiles.contains(it->first) && (match.isEmpty() || match.match(Location::path(it->first)))) {
                dirtyFiles.insert(it->first);
            }
        }
        if (dirtyFiles.isEmpty())
            return 0;
        SimpleDirty dirty;
        dirty.init(dirtyFiles, shared_from_this());
        return startDirtyJobs(&dirty, IndexerJob::Reindex, query->unsavedFiles(), wait);
    } else {
        assert(query->type() == QueryMessage::CheckReindex);
        IfModifiedDirty dirty(shared_from_this(), match);
        return startDirtyJobs(&dirty, IndexerJob::Dirty, query->unsavedFiles(), wait);
    }
}

int Project::remove(const Match &match)
{
    int count = 0;
    auto it = mSources.begin();
    while (it != mSources.end()) {
        if (match.match(Location::path(it->first))) {
            removeSource(it++);
            ++count;
        } else {
            ++it;
        }
    }
    return count;
}

int Project::startDirtyJobs(Dirty *dirty, IndexerJob::Flag flag,
                            const UnsavedFiles &unsavedFiles,
                            const std::shared_ptr<Connection> &wait)
{
#if 0
    assert(flag == IndexerJob::Dirty || flag == IndexerJob::Reindex);
    const JobScheduler::JobScope scope(Server::instance()->jobScheduler());
    List<Set<Source> > toIndex;
    for (const auto &source : mSources) {
        if (dirty->isDirty(source.first, source.second)) {
            toIndex.append(source.second);
        }
    }
    const Set<uint32_t> dirtyFiles = dirty->dirtied();

    {
        std::lock_guard<std::mutex> lock(mMutex);
        for (const auto &fileId : dirtyFiles) {
            mVisitedFiles.remove(fileId);
        }
    }

    std::weak_ptr<Connection> weakConn(wait);
    for (const auto &sources : toIndex) {
        // std::shared_ptr<IndexerJob> job(new IndexerJob(source, flag, shared_from_this(), unsavedFiles));
        // if (wait) {
        //     job->destroyed.connect([weakConn](IndexerJob *) {
        //             if (auto strong = weakConn.lock()) {
        //                 strong->finish();
        //             }
        //         });
        // }
        // index(job);
    }

    return toIndex.size();
#endif
}

bool Project::isIndexed(uint32_t fileId) const
{
    return mDependencies.contains(fileId);
}

const Set<uint32_t> &Project::suspendedFiles() const
{
    return mSuspendedFiles;
}

void Project::clearSuspendedFiles()
{
    mSuspendedFiles.clear();
}

bool Project::toggleSuspendFile(uint32_t file)
{
    if (!mSuspendedFiles.insert(file)) {
        mSuspendedFiles.remove(file);
        return false;
    }
    return true;
}

bool Project::isSuspended(uint32_t file) const
{
    return mSuspendedFiles.contains(file);
}

void Project::updateFixIts(const Set<uint32_t> &visited, FixIts &fixIts)
{
    for (auto v : visited) {
        const auto fit = fixIts.find(v);
        if (fit == fixIts.end()) {
            mFixIts.erase(v);
        } else {
            mFixIts[v] = fit->second;
        }
    }
}

Diagnostics Project::updateDiagnostics(const Diagnostics &diagnostics)
{
    Diagnostics ret;
    uint32_t lastFile = 0;
    for (const auto &it : diagnostics) {
        const uint32_t f = it.first.fileId();
        if (f != lastFile) {
            Diagnostics::iterator old = mDiagnostics.lower_bound(Location(f, 0, 0));
            bool found = false;
            while (old != mDiagnostics.end() && old->first.fileId() == f) {
                found = true;
                mDiagnostics.erase(old++);
            }
            lastFile = f;

            if (it.second.isNull() && !found) {
                continue;
            }
        }
        if (!it.second.isNull())
            mDiagnostics.insert(it);
        ret.insert(it);
    }
    return ret;
}

String Project::fixIts(uint32_t fileId) const
{
    const auto it = mFixIts.find(fileId);
    String out;
    if (it != mFixIts.end()) {
        const Set<FixIt> &fixIts = it->second;
        if (!fixIts.isEmpty()) {
            auto f = fixIts.end();
            do {
                --f;
                if (!out.isEmpty())
                    out.append('\n');
                out.append(String::format<32>("%d:%d %d %s", f->line, f->column, f->length, f->text.constData()));

            } while (f != fixIts.begin());
        }
    }
    return out;
}

void Project::findSymbols(const String &unencoded,
                          const std::function<void(SymbolMatchType, const String &, const Set<Location> &)> &inserter,
                          Flags<QueryMessage::Flag> queryFlags,
                          uint32_t fileFilter)
{
    const String string = Sandbox::encoded(unencoded);
    const bool wildcard = queryFlags & QueryMessage::WildcardSymbolNames && (string.contains('*') || string.contains('?'));
    const bool caseInsensitive = queryFlags & QueryMessage::MatchCaseInsensitive;
    const String::CaseSensitivity cs = caseInsensitive ? String::CaseInsensitive : String::CaseSensitive;
    String lowerBound;
    if (wildcard) {
        if (!caseInsensitive) {
            const size_t size = string.size();
            for (size_t i=0; i<size; ++i) {
                if (string.at(i) == '?' || string.at(i) == '*') {
                    lowerBound = string.left(i);
                    break;
                }
            }
        }
    } else if (!caseInsensitive) {
        lowerBound = string;
    }

    auto processFile = [this, &lowerBound, &string, wildcard, cs, &inserter](uint32_t file) {
        auto symNames = openSymbolNames(file);
        if (!symNames)
            return;
        const int count = symNames->count();
        // error() << "Looking at" << count << Location::path(dep.first)
        //         << lowerBound << string;
        uint32_t idx = 0;
        if (!lowerBound.isEmpty()) {
            idx = symNames->lowerBound(lowerBound);
            if (idx == std::numeric_limits<uint32_t>::max()) {
                return;
            }
        }

        for (int i=idx; i<count; ++i) {
            const String entry = symNames->keyAt(i);
            // error() << i << count << entry;
            SymbolMatchType type = Exact;
            if (!string.isEmpty()) {
                if (wildcard) {
                    if (!Rct::wildCmp(string.constData(), entry.constData(), cs)) {
                        continue;
                    }
                    type = Wildcard;
                } else if (!entry.startsWith(string, cs)) {
                    if (cs == String::CaseInsensitive) {
                        continue;
                    } else {
                        break;
                    }
                    type = StartsWith;
                } else if (entry.size() != string.size()) {
                    type = StartsWith;
                }
            }
            inserter(type, entry, symNames->valueAt(i));
        }
    };

    if (fileFilter) {
        processFile(fileFilter);
    } else {
        for (const auto &dep : mDependencies) {
            processFile(dep.first);
        }
    }
}

List<RTags::SortedSymbol> Project::sort(const Set<Symbol> &symbols, Flags<QueryMessage::Flag> flags)
{
    List<RTags::SortedSymbol> sorted;
    sorted.reserve(symbols.size());
    for (const Symbol &symbol : symbols) {
        RTags::SortedSymbol node(symbol.location);
        if (!symbol.isNull()) {
            node.isDefinition = symbol.isDefinition();
            if (flags & QueryMessage::DeclarationOnly && node.isDefinition) {
                const Symbol decl = findTarget(symbol);
                if (!decl.isNull() && !decl.isDefinition()) {
                    assert(decl.usr == symbol.usr);
                    continue;
                }
            } else if (flags & QueryMessage::DefinitionOnly && !node.isDefinition) {
                continue;
            }
            node.kind = symbol.kind;
        }
        sorted.push_back(node);
    }

    if (flags & QueryMessage::ReverseSort) {
        std::sort(sorted.begin(), sorted.end(), std::greater<RTags::SortedSymbol>());
    } else {
        std::sort(sorted.begin(), sorted.end());
    }
    return sorted;
}

void Project::watch(const Path &dir, WatchMode mode)
{
    if (!dir.isEmpty()) {
        const auto opts = Server::instance()->options().options;
        if (opts & Server::WatchSourcesOnly && mode != Watch_SourceFile)
            return;
        const auto it = mWatchedPaths.find(dir);
        if (it != mWatchedPaths.end()) {
            it->second |= mode;
            return;
        }
        if (opts & Server::WatchSystemPaths || !dir.isSystem()) {
            auto &m = mWatchedPaths[dir];
            if (!m)
                mWatcher.watch(dir);
            m |= mode;
        }
    }
}

void Project::watchFile(uint32_t fileId)
{
    const WatchMode mode = hasSource(fileId) ? Watch_SourceFile : Watch_Dependency;
    watch(Location::path(fileId).parentDir(), mode);
}

void Project::clearWatch(Flags<WatchMode> mode)
{
    auto it = mWatchedPaths.begin();
    while (it != mWatchedPaths.end()) {
        it->second &= ~mode;
        if (!it->second) {
            mWatcher.unwatch(it->first);
            mWatchedPaths.erase(it++);
        } else {
            ++it;
        }
    }
}

void Project::unwatch(const Path &dir, WatchMode mode)
{
    auto it = mWatchedPaths.find(dir);
    if (it == mWatchedPaths.end()) {
        it = mWatchedPaths.find(dir.resolved());
        if (it == mWatchedPaths.end()) {
            const auto opts = Server::instance()->options().options;
            if (!(opts & Server::WatchSourcesOnly) || mode != Watch_Dependency)
                error() << "We're not watching this directory" << dir;
            return;
        }
    }
    if (!(it->second &= ~mode)) {
        mWatcher.unwatch(it->first);
        mWatchedPaths.erase(it);
    }
}

String Project::toCompileCommands() const
{
    const Flags<Source::CommandLineFlag> flags = (Source::IncludeCompiler
                                                  | Source::IncludeSourceFile
                                                  | Source::IncludeDefines
                                                  | Source::IncludeIncludePaths
                                                  | Source::QuoteDefines
                                                  | Source::FilterBlacklist);
    Value ret(List<Value>(mSources.size()));
    int i = 0;
    forEachSource(mSources, [&ret, &i, flags](uint32_t, const Source &source) {
            Value unit;
            unit["directory"] = source.directory;
            unit["file"] = source.sourceFile();
            unit["command"] = String::join(source.toCommandLine(flags), " ").constData();
            ret[i++] = unit;
        });

    return ret.toJSON(true);
}

Symbol Project::findSymbol(Location location, int *index)
{
    if (index)
        *index = -1;
    if (location.isNull())
        return Symbol();
    auto symbols = openSymbols(location.fileId());
    if (!symbols || !symbols->count())
        return Symbol();

    bool exact = false;
    uint32_t idx = symbols->lowerBound(location, &exact);
    if (exact) {
        if (index)
            *index = idx;
        return symbols->valueAt(idx);
    }
    switch (idx) {
    case 0:
        return Symbol();
    case std::numeric_limits<uint32_t>::max():
        idx = symbols->count() - 1;
        break;
    default:
        --idx;
        break;
    }

    const Symbol &ret = symbols->valueAt(idx);
    if (ret.location.fileId() != location.fileId()
        || ret.location.line() != location.line()
        || (location.column() - ret.location.column() >= ret.symbolLength)) {
        return Symbol();
    }
    if (index)
        *index = idx;
    return ret;
}

Set<Symbol> Project::findTargets(const Symbol &symbol)
{
    Set<Symbol> ret;
    if (symbol.isNull() || symbol.flags & Symbol::ImplicitDestruction)
        return ret;
    auto sameKind = [&symbol](CXCursorKind kind) {
        if (kind == symbol.kind)
            return true;
        if (symbol.isClass())
            return kind == CXCursor_ClassDecl || kind == CXCursor_StructDecl;
        return false;
    };

    switch (symbol.kind) {
    case CXCursor_ClassDecl:
    case CXCursor_ClassTemplate:
    case CXCursor_StructDecl:
        if (symbol.isDefinition() && !(symbol.flags & Symbol::TemplateSpecialization))
            return ret;
    case CXCursor_FunctionDecl:
    case CXCursor_CXXMethod:
    case CXCursor_Destructor:
    case CXCursor_Constructor:
    case CXCursor_FieldDecl:
    case CXCursor_VarDecl:
    case CXCursor_FunctionTemplate: {
        const Set<Symbol> symbols = findByUsr(symbol.usr, symbol.location.fileId(),
                                              symbol.isDefinition() ? ArgDependsOn : DependsOnArg, symbol.location);
        for (const auto &c : symbols) {
            if (sameKind(c.kind) && symbol.isDefinition() != c.isDefinition()) {
                ret.insert(c);
                break;
            }
        }

        if (!ret.isEmpty() || (symbol.kind != CXCursor_VarDecl && symbol.kind != CXCursor_FieldDecl))
            break; }
        // fall through
    default:
        for (const String &usr : findTargetUsrs(symbol.location)) {
            ret.unite(findByUsr(usr, symbol.location.fileId(), Project::ArgDependsOn));
        }
        break;
    }

    return ret;
}

Set<Symbol> Project::findByUsr(const String &usr, uint32_t fileId, DependencyMode mode, Location filtered)
{
    assert(fileId);
    Set<Symbol> ret;
    String tusr = Sandbox::encoded(usr);
    for (uint32_t file : dependencies(fileId, mode)) {
        auto usrs = openUsrs(file);
        // error() << usrs << Location::path(file) << usr;
        if (usrs) {
            // SBROOT
            for (Location loc : usrs->value(tusr)) {
                // error() << "got a loc" << loc;
                const Symbol c = findSymbol(loc);
                if (!c.isNull())
                    ret.insert(c);
            }
            // for (int i=0; i<usrs->count(); ++i) {
            //     error() << i << usrs->count() << usrs->keyAt(i) << usrs->valueAt(i);
            // }
        }
    }
    if (ret.isEmpty() || (!filtered.isNull() && ret.size() == 1 && ret.begin()->location == filtered)) {
        for (const auto &dep : mDependencies) {
            auto usrs = openUsrs(dep.first);
            if (usrs) {
                // SBROOT
                tusr = Sandbox::encoded(usr);
                for (Location loc : usrs->value(tusr)) {
                    const Symbol c = findSymbol(loc);
                    if (!c.isNull())
                        ret.insert(c);
                }
            }
        }
    }

    if (ret.isEmpty() && usr.startsWith("/")) { // for break statements and includes
        Symbol sym;
        sym.location = Location::fromPathLineAndColumn(usr);
        ret.insert(sym);
        return ret;
    }

    return ret;
}

static Set<Symbol> findReferences(const Set<Symbol> &inputs,
                                  const std::shared_ptr<Project> &project,
                                  std::function<bool(const Symbol &, const Symbol &)> filter)
{
    Set<Symbol> ret;
    // const bool isClazz = s.isClass();
    for (const Symbol &input : inputs) {
        //warning() << "Calling findReferences" << input.location;
        auto process = [&](uint32_t dep) {
            // error() << "Looking at file" << Location::path(dep) << "for input" << input.location;
            auto targets = project->openTargets(dep);
            if (targets) {
                // SBROOT
                const String tusr = Sandbox::encoded(input.usr);
                const Set<Location> locations = targets->value(tusr);
                // error() << "Got locations for usr" << input.usr << locations;
                for (const auto &loc : locations) {
                    auto sym = project->findSymbol(loc);
                    if (filter(input, sym))
                        ret.insert(sym);
                }
            }
        };
        const Set<uint32_t> deps = project->dependencies(input.location.fileId(), Project::DependsOnArg);
        for (auto dep : deps)
            process(dep);

        if (ret.isEmpty()) {
            for (auto dep : project->dependencies()) {
                if (!deps.contains(dep.first))
                    process(dep.first);
            }
        }
    }
    return ret;
}

static Set<Symbol> findReferences(const Symbol &in,
                                  const std::shared_ptr<Project> &project,
                                  std::function<bool(const Symbol &, const Symbol &)> filter,
                                  Set<Symbol> *inputsPtr = 0)
{
    Set<Symbol> inputs;
    Symbol s;
    Location location;
    if (in.isReference()) {
        const Symbol target = project->findTarget(in);
        if (!target.isNull()) {
            if (target.kind != CXCursor_MacroExpansion) {
                s = target;
            } else {
                s = in;
                auto usrs = project->findTargetUsrs(s.location);
                if (!usrs.isEmpty())
                    s.usr = *usrs.begin();
                // error() << "GOT USRS" << usrs;
                s.location = location = target.location;
            }
        }
    }
    if (s.isNull())
        s = in;
    if (location.isNull())
        location = s.location;

    // error() << "findReferences" << s.location << in.location << s.kind;
    switch (s.kind) {
    case CXCursor_CXXMethod:
        if (s.flags & Symbol::VirtualMethod) {
            inputs = project->findVirtuals(s);
            break;
        }
        // fall through
    case CXCursor_FunctionTemplate:
    case CXCursor_FunctionDecl:
    case CXCursor_ClassTemplate:
    case CXCursor_ClassDecl:
    case CXCursor_StructDecl:
    case CXCursor_UnionDecl:
    case CXCursor_VarDecl:
    case CXCursor_TypedefDecl:
    case CXCursor_Namespace:
    case CXCursor_Constructor:
    case CXCursor_Destructor:
    case CXCursor_ConversionFunction:
    case CXCursor_NamespaceAlias:
        inputs = project->findByUsr(s.usr, location.fileId(),
                                    s.isDefinition() ? Project::ArgDependsOn : Project::DependsOnArg,
                                    in.location);
        break;
    default:
        inputs.insert(s);
        break;
    case CXCursor_FirstInvalid:
        return Set<Symbol>();
    }
    if (inputsPtr)
        *inputsPtr = inputs;
    return findReferences(inputs, project, filter);
}

Set<Symbol> Project::findCallers(const Symbol &symbol)
{
    const bool isClazz = symbol.isClass();
    return ::findReferences(symbol, shared_from_this(), [isClazz](const Symbol &input, const Symbol &ref) {
            if (isClazz && ref.isConstructorOrDestructor())
                return false;
            if (ref.isReference()
                || (input.kind == CXCursor_Constructor && (ref.kind == CXCursor_VarDecl || ref.kind == CXCursor_FieldDecl))) {
                return true;
            }
            if (input.kind == CXCursor_ClassTemplate && ref.flags & Symbol::TemplateSpecialization) {
                return true;
            }
            return false;
        });
}

Set<Symbol> Project::findAllReferences(const Symbol &symbol)
{
    if (symbol.isNull())
        return Set<Symbol>();

    Set<Symbol> inputs;
    inputs.insert(symbol);
    inputs.unite(findByUsr(symbol.usr, symbol.location.fileId(), DependsOnArg, symbol.location));
    Set<Symbol> ret = inputs;
    for (const auto &input : inputs) {
        Set<Symbol> inputLocations;
        ret.unite(::findReferences(input, shared_from_this(), [](const Symbol &, const Symbol &) {
                    return true;
                }, &inputLocations));
        ret.unite(inputLocations);
    }
    return ret;
}

Set<Symbol> Project::findVirtuals(const Symbol &symbol)
{
    if (symbol.kind != CXCursor_CXXMethod || !(symbol.flags & Symbol::VirtualMethod))
        return Set<Symbol>();

    Symbol parent = [this](const Symbol &sym) {
        for (const String &usr : findTargetUsrs(sym.location)) {
            const Set<Symbol> syms = findByUsr(usr, sym.location.fileId(), ArgDependsOn);
            for (const Symbol &s : syms) {
                if (findTargetUsrs(s.location).isEmpty()) {
                    return s;
                }
            }
        }
        return sym;
    }(symbol);

    assert(!parent.isNull());
    if (parent.isDefinition()) {
        const auto target = findTarget(parent);
        if (!target.isNull()) {
            parent = target;
        }
    }

    Set<Symbol> symSet;
    symSet.insert(parent);
    Set<Symbol> ret = ::findReferences(symSet, shared_from_this(), [](const Symbol &, const Symbol &ref) {
            // error() << "considering" << ref.location << ref.kindSpelling();
            if (ref.kind == CXCursor_CXXMethod) {
                return true;
            }
            return false;
        });
    ret.insert(parent);
    const Symbol target = findTarget(parent);
    if (!target.isNull())
        ret.insert(target);
    return ret;
}

Set<String> Project::findTargetUsrs(Location loc)
{
    Set<String> usrs;
    auto targets = openTargets(loc.fileId());
    if (targets) {
        const int count = targets->count();
        for (int i=0; i<count; ++i) {
            if (targets->valueAt(i).contains(loc)) {
                // SBROOT
                usrs.insert(Sandbox::decoded(targets->keyAt(i)));
            }
        }
    }
    return usrs;
}

Set<Symbol> Project::findSubclasses(const Symbol &symbol)
{
    assert(symbol.isClass() && symbol.isDefinition());
    Set<Symbol> ret;
    for (uint32_t dep : dependencies(symbol.location.fileId(), DependsOnArg)) {
        auto symbols = openSymbols(dep);
        if (symbols) {
            const int count = symbols->count();
            for (int i=0; i<count; ++i) {
                const Symbol s = symbols->valueAt(i);
                if (s.baseClasses.contains(symbol.usr))
                    ret.insert(s);
            }
        }
    }
    return ret;
}

void Project::beginScope()
{
    assert(!mFileMapScope);
    mFileMapScope.reset(new FileMapScope(shared_from_this(), Server::instance()->options().maxFileMapScopeCacheSize));
}

void Project::endScope()
{
    assert(mFileMapScope);
    mFileMapScope.reset();
}

static String addDeps(const Dependencies &deps)
{
    if (deps.isEmpty())
        return "nil";
    String ret;
    ret << "(list";
    for (const auto &dep : deps) {
        ret << " \"" << Location::path(dep.first) << "\"";
    }
    ret << ")";
    return ret;
}

String Project::dumpDependencies(uint32_t fileId, const List<String> &args, Flags<QueryMessage::Flag> flags) const
{
    String ret;

    auto dumpRaw = [&ret, flags](DependencyNode *n) {
        if (!(flags & QueryMessage::Elisp)) {
            ret << Location::path(n->fileId) << "\n";
            for (const auto &inc : n->includes) {
                ret << "  " << Location::path(inc.second->fileId) << "\n";
            }
            for (const auto &dep : n->dependents) {
                ret << "    " << Location::path(dep.second->fileId) << "\n";
            }
            return;
        }

        ret << " (cons \"" << Location::path(n->fileId) << "\" (cons " << addDeps(n->includes) << ' ' << addDeps(n->dependents) << "))\n";
    };

    if (fileId) {
        DependencyNode *node = mDependencies.value(fileId);
        if (!node)
            return String::format<128>("Can't find node for %s", Location::path(fileId).constData());

        if (!node->includes.isEmpty() && (args.isEmpty() || args.contains("includes"))) {
            if (args.size() != 1)
                ret += String::format<256>("  %s includes:\n", Location::path(fileId).constData());
            for (const auto &include : node->includes) {
                ret += String::format<256>("    %s\n", Location::path(include.first).constData());
            }
        }
        if (!node->dependents.isEmpty() && (args.isEmpty() || args.contains("included-by"))) {
            if (args.size() != 1)
                ret += String::format<256>("  %s is included by:\n", Location::path(fileId).constData());
            for (const auto &include : node->dependents) {
                ret += String::format<256>("    %s\n", Location::path(include.first).constData());
            }
        }

        if (args.isEmpty() || args.contains("depends-on")) {
            bool first = args.size() != 1;
            for (auto dep : dependencies(fileId, Project::ArgDependsOn)) {
                if (dep == fileId)
                    continue;
                if (first) {
                    first = false;
                    ret += String::format<256>("  %s depends on:\n", Location::path(fileId).constData());
                }
                ret += String::format<256>("    %s\n", Location::path(dep).constData());
            }
        }

        if (args.isEmpty() || args.contains("depended-on")) {
            bool first = args.size() != 1;
            for (auto dep : dependencies(fileId, Project::DependsOnArg)) {
                if (dep == fileId)
                    continue;
                if (first) {
                    first = false;
                    ret += String::format<256>("  %s is depended on by:\n", Location::path(fileId).constData());
                }
                ret += String::format<256>("    %s\n", Location::path(dep).constData());
            }
        }

        if (args.isEmpty() || args.contains("tree-depends-on")) {
            Set<DependencyNode*> seen;

            DependencyNode *depNode = mDependencies.value(fileId);
            if (depNode) {
                int startDepth = 1;
                if (args.size() != 1) {
                    ++startDepth;
                    ret += String::format<256>("  %s include tree:\n", Location::path(fileId).constData());
                }

                std::function<void(DependencyNode *, int)> process = [&](DependencyNode *n, int depth) {
                    ret += String::format<256>("%s%s", String(depth * 2, ' ').constData(), Location::path(n->fileId).constData());

                    if (seen.insert(n) && !n->includes.isEmpty()) {
                        ret += " includes:\n";
                        for (const auto &includeNode : n->includes) {
                            process(includeNode.second, depth + 1);
                        }
                    } else {
                        ret += '\n';
                    }
                };
                process(depNode, startDepth);
            }
        }
        if (args.size() == 1 && args.contains("raw")) {
            Set<DependencyNode*> all;
            std::function<void(DependencyNode *node)> add = [&](DependencyNode *depNode) {
                assert(depNode);
                if (!all.insert(depNode))
                    return;
                for (const std::pair<uint32_t, DependencyNode*> &n : depNode->includes) {
                    add(n.second);
                }
            };
            add(node);
            ret << "(list\n";
            for (DependencyNode *n : all) {
                dumpRaw(n);
            }
            ret.chop(1);
            ret << ")\n";
        }
    } else {
        ret << "(list\n";
        for (const auto &node : mDependencies) {
            dumpRaw(node.second);
        }
        ret.chop(1);
        ret << ")\n";
    }

    return ret;
}

void Project::dirty(uint32_t fileId)
{
    SimpleDirty dirty;
    Set<uint32_t> dirtyFiles;
    dirtyFiles.insert(fileId);
    dirty.init(dirtyFiles, shared_from_this());
    startDirtyJobs(&dirty, IndexerJob::Dirty);
}

bool Project::validate(uint32_t fileId, ValidateMode mode, String *err) const
{
    if (mode == Validate) {
        Path path;
        String error;
        const uint32_t opts = fileMapOptions();
        {
            path = sourceFilePath(fileId, fileMapName(SymbolNames));
            FileMap<String, Set<Location> > fileMap;
            if (!fileMap.load(path, opts, &error))
                goto error;
        }
        {
            path = sourceFilePath(fileId, fileMapName(Symbols));
            FileMap<Location, Symbol> fileMap;
            if (!fileMap.load(path, opts, &error))
                goto error;
        }
        {
            path = sourceFilePath(fileId, fileMapName(Targets));
            FileMap<String, Set<Location> > fileMap;
            if (!fileMap.load(path, opts, &error))
                goto error;
        }
        {
            path = sourceFilePath(fileId, fileMapName(Usrs));
            FileMap<String, Set<Location> > fileMap;
            if (!fileMap.load(path, opts, &error))
                goto error;
        }
        return true;
  error:
        if (err)
            Log(err) << "Error during validation:" << Location::path(fileId) << error << path;
        return false;
    } else {
        assert(mode == StatOnly);
        for (auto type : { Symbols, SymbolNames, Targets, Usrs }) {
            const Path p = sourceFilePath(fileId, fileMapName(type));
            if (!p.isFile()) {
                Log(err) << "Error during validation:" << Location::path(fileId) << p << "doesn't exist";
                return false;
            }
        }
    }
    return true;
}

void Project::loadFailed(uint32_t fileId)
{
    if (mSources.contains(fileId)) {
        if (Server::instance()->jobScheduler()->increasePriority(fileId))
            return;
    } else { // header
        for (auto dep : dependencies(fileId, Project::DependsOnArg)) {
            if (mSources.contains(dep) && Server::instance()->jobScheduler()->increasePriority(dep)) {
                return;
            }
        }
    }

    dirty(fileId); // file might have gone missing
}

template <typename T>
static inline String toString(const T &t, size_t &max)
{
    String ret;
    Log(&ret, LogOutput::NoTypename) << t;
    max = std::max(max, ret.size());
    ret.replace('\n', ' ');
    return ret;
}

template <>
inline String toString(const String &str, size_t &max)
{
    max = std::max(max, str.size());
    String ret = str;
    ret.replace('\n', ' ');
    return ret;
}

static inline void fixString(String &string, size_t size)
{
    if (string.size() != size)
        string.append(String(size - string.size(), ' '));
}

static List<String> split(const String &value, size_t max)
{
    List<String> words = value.split(' ', String::KeepSeparators);
    List<String> ret(1);
    size_t i = 0;
    while (i < words.size()) {
        const String &word = words.at(i);
        if (ret.last().size() && ret.last().size() + word.size() > max) {
            fixString(ret.last(), max);
            ret.append(String());
            continue;
        }

        if (word.size() > max) {
            assert(ret.last().isEmpty());
            for (size_t j=0; j<word.size(); j += max) {
                if (j)
                    ret.append(String());
                ret.last() = word.mid(j, max);
                fixString(ret.last(), max);
            }
        } else {
            ret.last().append(word);
        }
        ++i;
    }

    fixString(ret.last(), max);
    return ret;
}

template <typename T> struct PreferComma { enum { value = 0 }; };
template <typename T> struct PreferComma<Set<T> > { enum { value = 1 }; };

template <typename T>
static List<String> formatField(const String &value, size_t max)
{
    List<String> ret;
    if (value.size() <= max) {
        ret << value.padded(String::End, max);
    } else {
        if (PreferComma<T>::value)
            ret = value.split(',', String::KeepSeparators);

        if (ret.size() > 1) {
            for (size_t i=0; i<ret.size(); ++i) {
                if (ret.at(i).size() > max) {
                    auto split = ::split(ret.at(i), max);
                    ret.remove(i, 1);
                    ret.insert(i, split);
                    i += split.size() - 1;
                } else if (ret.at(i).size() != max) {
                    ret[i].append(String(max - ret.at(i).size(), ' '));
                }
            }
        } else {
            ret = split(value, max);
        }
    }
    return ret;
}
template <typename Key, typename Value>
static String formatTable(const String &name, const std::shared_ptr<FileMap<Key, Value> > &fileMap, size_t width)
{
    width -= 7; // padding
    List<String> keys, values;
    const int count = fileMap->count();
    size_t maxKey = 0;
    size_t maxValue = 0;
    for (int i=0; i<count; ++i) {
        keys << toString(fileMap->keyAt(i), maxKey);
        values << toString(fileMap->valueAt(i), maxValue);
    }
    if (maxKey + maxValue > width) {
        if (maxKey < maxValue) {
            maxKey = std::min(maxKey, static_cast<size_t>(width * .4));
            maxValue = std::min(maxValue, width - maxKey);
        } else {
            maxValue = std::min(maxValue, static_cast<size_t>(width * .4));
            maxKey = std::min(maxKey, width - maxValue);

        }
    }

    String ret;
    ret.reserve((count + 3) * (maxKey + maxValue + 7));
    ret << name << '\n' << String(name.size(), '-') << '\n';
    const String keyFill(maxKey, ' ');
    const String valueFill(maxValue, ' ');
    for (int i=0; i<count; ++i) {
        const List<String> key = formatField<Key>(keys.at(i), maxKey);
        const List<String> value = formatField<Value>(values.at(i), maxValue);
        const int c = std::max(key.size(), value.size());
        char ch = '|';
        for (int j=0; j<c; ++j) {
            ret << ch << ' ' << key.value(j, keyFill) << ' ' << ch << ' ' << value.value(j, valueFill) << ' ' << ch << '\n';
            ch = '*';
        }
    }
    return ret;
}

void Project::dumpFileMaps(const std::shared_ptr<QueryMessage> &msg, const std::shared_ptr<Connection> &conn)
{
    beginScope();
    String err;

    Path path;
    List<String> args;
    Deserializer deserializer(msg->query());
    deserializer >> path >> args;
    const uint32_t fileId = Location::fileId(path);
    assert(fileId);
    assert(isIndexed(fileId));

    if (args.empty() || args.contains("symbols")) {
        if (auto tbl = openSymbols(fileId, &err)) {
            conn->write(formatTable("Symbols:", tbl, msg->terminalWidth()));
        } else {
            conn->write(err);
        }
    }

    if (args.empty() || args.contains("symbolnames")) {
        if (auto tbl = openSymbolNames(fileId, &err)) {
            conn->write(formatTable("Symbol names:", tbl, msg->terminalWidth()));
        } else {
            conn->write(err);
        }
    }

    if (args.empty() || args.contains("targets")) {
        if (auto tbl = openTargets(fileId, &err)) {
            conn->write(formatTable("Targets:", tbl, msg->terminalWidth()));
        } else {
            conn->write(err);
        }
    }

    if (args.empty() || args.contains("usrs")) {
        if (auto tbl = openUsrs(fileId, &err)) {
            conn->write(formatTable("Usrs:", tbl, msg->terminalWidth()));
        } else {
            conn->write(err);
        }
    }

    if (args.empty() || args.contains("tokens")) {
        if (auto tbl = openTokens(fileId, &err)) {
            conn->write(formatTable("Tokens:", tbl, msg->terminalWidth()));
        } else {
            conn->write(err);
        }
    }


    endScope();
}

void Project::prepare(uint32_t fileId)
{
    if (fileId && isIndexed(fileId)) {
        beginScope();
        String err;
        openSymbolNames(fileId, &err);
        openSymbols(fileId, &err);
        openTargets(fileId, &err);
        openUsrs(fileId, &err);
        debug() << "Prepared" << Location::path(fileId);
        endScope();
    }
}

template <typename T>
size_t estimateMemory(const T &t);
size_t estimateMemory(const String &string);
size_t estimateMemory(const Source::Define &define);
size_t estimateMemory(const Source::Include &include);
size_t estimateMemory(const Source &source);
template <typename T>
size_t estimateMemory(const std::shared_ptr<T> &ptr);
template <typename T>
size_t estimateMemory(const T *t);
template <typename T>
size_t estimateMemory(const Set<T> &container);
template <typename T>
size_t estimateMemory(const List<T> &container);
template <typename Key, typename Value>
size_t estimateMemory(const Map<Key, Value> &container);
template <typename Key, typename Value>
size_t estimateMemory(const Hash<Key, Value> &container);

// impl
template <typename T>
size_t estimateMemory(const T &t)
{
    return sizeof(t);
}

size_t estimateMemory(const String &string)
{
    return string.size() + 1 + sizeof(string) + (sizeof(size_t) + sizeof(size_t));
}

size_t estimateMemory(const Source::Define &define)
{
    return estimateMemory(define.define) + estimateMemory(define.value);
}

size_t estimateMemory(const Source::Include &include)
{
    return estimateMemory(include.type) + estimateMemory(include.path);
}

size_t estimateMemory(const Source &source)
{
    size_t ret = sizeof(Source);
    ret += estimateMemory(source.extraCompiler);
    ret += estimateMemory(source.defines);
    ret += estimateMemory(source.includePaths);
    ret += estimateMemory(source.directory);
    return ret;
}

template <typename T>
size_t estimateMemory(const std::shared_ptr<T> &ptr)
{
    size_t ret = sizeof(ptr) + sizeof(size_t);
    if (ptr) {
        ret += estimateMemory(*ptr);
    } else {
        ret += sizeof(T);
    }
    return ret;
}

template <typename T>
size_t estimateMemory(const T *t)
{
    if (t)
        return estimateMemory(*t);
    return 0;
}

template <typename T>
size_t estimateMemory(const Set<T> &container)
{
    size_t ret = sizeof(Set<T>) + sizeof(void*);
    for (const T &value : container) {
        ret += estimateMemory(value) + (sizeof(void*) * 2); // might not be entirely fair to std::vector
    }
    return ret;
}

template <typename T>
size_t estimateMemory(const List<T> &container)
{
    size_t ret = sizeof(List<T>) + sizeof(void*);
    for (const T &value : container) {
        ret += estimateMemory(value);
    }
    return ret;
}

template <typename T>
size_t estimateKeyValueContainer(const T &t)
{
    size_t ret = sizeof(T) + sizeof(void*);
    for (const auto &pair : t) {
        ret += estimateMemory(pair.first) + estimateMemory(pair.second) + (sizeof(void*) * 2);
    }
    return ret;
}

template <typename Key, typename Value>
size_t estimateMemory(const Map<Key, Value> &container)
{
    return estimateKeyValueContainer(container);
}

template <typename Key, typename Value>
size_t estimateMemory(const Hash<Key, Value> &container)
{
    return estimateKeyValueContainer(container);
}

String Project::estimateMemory() const
{
    List<String> ret;
    size_t total = 0;
    auto add = [&ret, &total](const char *name, size_t size) {
        total += size;
        ret << String::format<128>("%s: %.2fmb", name, size / (1024.0 * 1024.0));
    };
    add("Paths", ::estimateMemory(mFiles));
    add("Visited files", ::estimateMemory(mVisitedFiles));
    add("Diagnostics", ::estimateMemory(mDiagnostics));
    add("Active jobs", ::estimateMemory(mActiveJobs));
    add("Fixits", ::estimateMemory(mFixIts));
    add("Pending dirty files", ::estimateMemory(mPendingDirtyFiles));
    add("Sources", ::estimateMemory(mSources));
    add("Suspended files", ::estimateMemory(mSuspendedFiles));
    size_t deps = ::estimateMemory(mDependencies);
    for (const auto &dep : mDependencies) {
        deps += ::estimateMemory(*dep.second);
    }
    add("Dependencies", deps);
    add("Total", total);
    return String::join(ret, "\n");
}

#if 0
void Project::addCompileCommandsInfo(const Path &path, CompilationDataBaseInfo &&info)
{
<<<<<<< HEAD
    mCompileCommandsInfos[path] = std::move(info);
    watch(path, Watch_compileCommands);
    save();
=======
    mCompilationDatabaseInfos[path] = std::move(info);
    watch(path, Watch_CompilationDatabase);
    mSaveDirty = true;
>>>>>>> 45e6fdac
}

void Project::setCompileCommandsInfos(Hash<Path, CompilationDataBaseInfo> &&infos, const Set<Source> &indexed)
{
#if 0
    mCompileCommandsInfos = std::move(infos);
    for (auto &info : mCompileCommandsInfos) {
        info.second.lastModified = Path(info.first + "compile_commands.json").lastModifiedMs();
        watch(info.first, Watch_compileCommands);
    }
    Sources::iterator it = mSources.begin();
    while (it != mSources.end()) {
        if (!indexed.contains(it->second)) {
            error() << it->second.sourceFile() << "is no longer in compile_commands.json, removing";
            removeSource(it++);
        } else {
            ++it;
        }
    }
<<<<<<< HEAD
    save();
#endif
=======
    mSaveDirty = true;
>>>>>>> 45e6fdac
}
#endif

void Project::reloadCompileCommands()
{
#warning not done
#if 0
    if (!Server::instance()->suspended() ) {
        for (const auto &info : mCompileCommandsInfos) {
            const Path file(info.first + "compile_commands.json");
            const uint64_t lastModified = file.lastModifiedMs();
            if (lastModified && lastModified != info.second.lastModified) {
                RTags::loadCompileCommands(mCompileCommandsInfos, mPath);
            }
        }
    }
#endif
}

void Project::removeSource(Sources::iterator it)
{
#if 0
    assert(it != mSources.end());
    auto ajit = mActiveJobs.begin();
    while (ajit != mActiveJobs.end()) {
        const size_t idx = ajit->second->sources.contains(it->second);
        if (idx == String::npos) {
            ++ajit;
        } else if (ajit->second->sources.size() > 1) {
            ajit->second->sources.removeAt(idx);
            ++ajit;
        } else {
            releaseFileIds(ajit->second->visited);
            Server::instance()->jobScheduler()->abort(ajit->second);
            mActiveJobs.erase(ajit++);
        }
    }

    const uint32_t fileId = it->first;
    mSources.erase(it);
    if (mSources.find(fileId) == mSources.end()) {
        removeDependencies(fileId);
        Path::rmdir(sourceFilePath(fileId).constData());
    }
#endif
}

uint32_t Project::fileMapOptions() const
{
    uint32_t options = FileMap<int, int>::None;
    if (Server::instance()->options().options & Server::NoFileLock)
        options |= FileMap<int, int>::NoLock;
    return options;
}

void Project::fixPCH(Source &source)
{
    for (Source::Include &inc : source.includePaths) {
        if (inc.type == Source::Include::Type_FileInclude && inc.isPch()) {
            const uint32_t fileId = Location::insertFile(inc.path);
            inc.path = RTags::encodeSourceFilePath(Server::instance()->options().dataDir, mPath, fileId) + "pch.h";
            error() << "PREPARING" << inc.path;
        }
    }
}

void Project::includeCompletions(Flags<QueryMessage::Flag> flags, const std::shared_ptr<Connection> &conn, Source &&source) const
{
    CompilerManager::applyToSource(source, CompilerManager::IncludeIncludePaths);
    source.includePaths.append(Server::instance()->options().includePaths);
    source.includePaths.sort();
    Set<Path> seen;
    if (flags & QueryMessage::Elisp) {
        conn->write("(list");
    }
    for (const Source::Include &inc : source.includePaths) {
        Path root;
        switch (inc.type) {
        case Source::Include::Type_Framework:
        case Source::Include::Type_SystemFramework:
            root = inc.path.ensureTrailingSlash() + "Headers/";
            break;
        default:
            root = inc.path.ensureTrailingSlash();
            break;
        }
        if (!seen.insert(root))
            continue;
        int depth = 0;
        int maxDepth = Server::instance()->options().maxIncludeCompletionDepth;
        if (!maxDepth)
            maxDepth = INT_MAX;
        std::function<Path::VisitResult(const Path &)> visitor = [&depth, flags, &conn, &visitor, &root, maxDepth](const Path &path) {
            if (path.isHeader()) {
                const String p = path.mid(root.size());
                if (flags & QueryMessage::Elisp) {
                    conn->write<1024>(" \"%s\"", p.constData());
                } else {
                    conn->write(p);
                }
            } else if (depth < maxDepth && path.isDir()) {
                ++depth;
                path.visit(visitor);
                --depth;
            }

            return Path::Continue;
        };
        root.visit(visitor);
    }
    if (flags & QueryMessage::Elisp)
        conn->write(")");
}

Sources::const_iterator Project::find(const Source &source) const
{
#if 0
    auto range = mSources.equal_range(source.fileId);
    for (auto it = range.first; it != range.second; ++it) {
        if (it->second == source)
            return it;
    }
    return mSources.end();
#endif
}

void Project::forEachSource(Sources &sources, std::function<void(uint32_t, Source &source)> cb)
{
    for (auto &src : sources) {
        Set<Source> &set = src.second;
        Set<Source>::iterator it = set.begin();
        List<Source> replacements;
        replacements.reserve(set.size());
        while (it != set.end()) {
            Source s = *it;
            cb(src.first, s);
            if (s != *it) {
                replacements.append(s);
                set.erase(it++);
            } else {
                ++it;
            }
        }
        for (const Source &s : replacements) {
            set.insert(s);
        }
    }
}

void Project::forEachSource(const Sources &sources, std::function<void(uint32_t, const Source &source)> cb)
{
    for (auto &src : sources) {
        for (Set<Source>::const_iterator it = src.second.begin(); it != src.second.end(); ++it) {
            cb(src.first, *it);
        }
    }
}

Source Project::source(uint32_t fileId, int buildIndex) const
{
    Source ret;
    forEachSources([fileId, &buildIndex, &ret](const Sources &sources) {
            auto it = sources.find(fileId);
            if (it != sources.end()) {
                for (const auto &src : it->second) {
                    if (!buildIndex--) {
                        ret = src;
                        return Stop;
                    }
                }
            }
            return Continue;
        }
        }
    return ret;
}

void Project::reindex(uint32_t fileId, Flags<IndexerJob::Flag> flags)
{
}

void Project::processParseData(IndexParseData &&data)
{

}

Project::VisitResult Project::forEachSources(const IndexParseData &data, std::function<VisitResult(const Sources &sources)> cb)
{
    for (const auto &compileCommands : data.compileCommands) {
        if (cb(compileCommands.second.sources) == Stop)
            return Stop;
    }
    return cb(data.sources);
}

Project::VisitResult Project::forEachSources(IndexParseData &data, std::function<VisitResult(Sources &sources)> cb)
{
    for (auto &compileCommands : data.compileCommands) {
        if (cb(compileCommands.second.sources) == Stop)
            return Stop;
    }
    return cb(data.sources);
}

Project::VisitResult Project::forEachSource(const IndexParseData &data, std::function<VisitResult(uint32_t, const Source &source)> cb)
{
    return forEachSources(data, [&cb](const Sources &sources) {
            if (forEachSource(sources, cb) == Stop)
                return Stop;
            return Continue;
        });
}

Project::VisitResult Project::forEachSource(IndexParseData &data, std::function<VisitResult(uint32_t, Source &source)> cb)
{
    return forEachSources(data, [&cb](Sources &sources) {
            if (forEachSource(sources, cb) == Stop)
                return Stop;
            return Continue;
        });
}<|MERGE_RESOLUTION|>--- conflicted
+++ resolved
@@ -2393,15 +2393,9 @@
 #if 0
 void Project::addCompileCommandsInfo(const Path &path, CompilationDataBaseInfo &&info)
 {
-<<<<<<< HEAD
-    mCompileCommandsInfos[path] = std::move(info);
-    watch(path, Watch_compileCommands);
-    save();
-=======
     mCompilationDatabaseInfos[path] = std::move(info);
     watch(path, Watch_CompilationDatabase);
     mSaveDirty = true;
->>>>>>> 45e6fdac
 }
 
 void Project::setCompileCommandsInfos(Hash<Path, CompilationDataBaseInfo> &&infos, const Set<Source> &indexed)
@@ -2421,12 +2415,7 @@
             ++it;
         }
     }
-<<<<<<< HEAD
-    save();
-#endif
-=======
     mSaveDirty = true;
->>>>>>> 45e6fdac
 }
 #endif
 
