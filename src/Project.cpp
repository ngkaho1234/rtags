--- conflicted
+++ resolved
@@ -1356,25 +1356,20 @@
     mIndexData.clear();
     mTimer.start();
     return msg;
-<<<<<<< HEAD
-};
-=======
 }
 
 String Project::toCompilationDatabase() const
 {
     const unsigned int flags = (Source::IncludeCompiler | Source::IncludeSourceFile | Source::IncludeDefines
                                 | Source::IncludeIncludepaths | Source::QuoteDefines | Source::FilterBlacklist);
-    Value ret(List<Value>(mSources.size()));
-    int i = 0;
-    for (const auto &source : mSources) {
+    Value ret;
+    for (auto it = mSources->createIterator(); it->isValid(); it->next()) {
         Value unit;
-        unit["directory"] = source.second.directory;
-        unit["file"] = source.second.sourceFile();
-        unit["command"] = source.second.toCommandLine(flags);
-        ret[i++] = unit;
+        unit["directory"] = it->value().directory;
+        unit["file"] = it->value().sourceFile();
+        unit["command"] = it->value().toCommandLine(flags);
+        ret.push_back(unit);
     }
 
     return ret.toJSON(true);
-}
->>>>>>> 1db2feda
+}