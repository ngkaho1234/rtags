/* This file is part of RTags.

   RTags is free software: you can redistribute it and/or modify
   it under the terms of the GNU General Public License as published by
   the Free Software Foundation, either version 3 of the License, or
   (at your option) any later version.

   RTags is distributed in the hope that it will be useful,
   but WITHOUT ANY WARRANTY; without even the implied warranty of
   MERCHANTABILITY or FITNESS FOR A PARTICULAR PURPOSE.  See the
   GNU General Public License for more details.

   You should have received a copy of the GNU General Public License
   along with RTags.  If not, see <http://www.gnu.org/licenses/>. */

#define RTAGS_RP
#include <rct/SHA256.h>
#include "ClangIndexer.h"
#include "QueryMessage.h"
#include "VisitFileMessage.h"
#include "VisitFileResponseMessage.h"
#include <rct/Connection.h>
#include <rct/EventLoop.h>
#include "RTags.h"
#include "IndexerMessage.h"
#include "IndexData.h"
#include <unistd.h>

static const CXSourceLocation nullLocation = clang_getNullLocation();
static const CXCursor nullCursor = clang_getNullCursor();

struct VerboseVisitorUserData {
    int indent;
    String out;
    ClangIndexer *indexer;
};

ClangIndexer::ClangIndexer()
    : mClangUnit(0), mLoadedFromCache(false), mIndex(0), mLastCursor(nullCursor), mVisitFileResponseMessageFileId(0),
      mVisitFileResponseMessageVisit(0), mParseDuration(0), mVisitDuration(0),
      mBlocked(0), mAllowed(0), mIndexed(1), mVisitFileTimeout(0),
      mIndexerMessageTimeout(0), mFileIdsQueried(0), mLogFile(0)
{
    mConnection.newMessage().connect(std::bind(&ClangIndexer::onMessage, this,
                                               std::placeholders::_1, std::placeholders::_2));
}

ClangIndexer::~ClangIndexer()
{
    if (mLogFile)
        fclose(mLogFile);
    if (mClangUnit)
        clang_disposeTranslationUnit(mClangUnit);
    if (mIndex)
        clang_disposeIndex(mIndex);
}

bool ClangIndexer::exec(const String &data)
{
    Deserializer deserializer(data);
    uint16_t protocolVersion;
    deserializer >> protocolVersion;
    if (protocolVersion != RTags::DatabaseVersion) {
        error("Wrong protocol %d vs %d", protocolVersion, RTags::DatabaseVersion);
        return false;
    }
    uint64_t id;
    String serverFile;
    uint32_t flags;
    uint32_t connectTimeout;
    int32_t niceValue;
    extern bool suspendOnSigSegv;
    Hash<uint32_t, Path> blockedFiles;

    deserializer >> id;
    deserializer >> serverFile;
    deserializer >> mASTCacheDir;
    deserializer >> mProject;
    deserializer >> mSource;
    deserializer >> mSourceFile;
    deserializer >> flags;
    deserializer >> mVisitFileTimeout;
    deserializer >> mIndexerMessageTimeout;
    deserializer >> connectTimeout;
    deserializer >> niceValue;
    deserializer >> suspendOnSigSegv;
    deserializer >> mUnsavedFiles;

#if 0
    while (true) {
        FILE *f = fopen((String("/tmp/stop_") + mSourceFile.fileName()).constData(), "r+");
        if (f) {
            fseek(f, 0, SEEK_END);
            fprintf(f, "Waiting ... %d\n", getpid());
            fclose(f);
            sleep(1);
        } else {
            break;
        }
    }
#endif

    uint32_t dirtySize;
    deserializer >> dirtySize;
    const uint64_t parseTime = Rct::currentTimeMs();

    while (dirtySize-- > 0) {
        Path dirty;
        deserializer >> dirty;
        if (!mUnsavedFiles.contains(dirty)) {
            mUnsavedFiles[dirty] = dirty.readAll();
        }
    }

    deserializer >> blockedFiles;

    if (niceValue != INT_MIN) {
        errno = 0;
        if (nice(niceValue) == -1) {
            error() << "Failed to nice rp" << strerror(errno);
        }
    }

    if (mSourceFile.isEmpty()) {
        error("No sourcefile");
        return false;
    }
    if (!mSource.fileId) {
        error("Bad fileId");
        return false;
    }

    if (mProject.isEmpty()) {
        error("No project");
        return false;
    }

    Location::init(blockedFiles);
    Location::set(mSourceFile, mSource.fileId);
    if (!mConnection.connectUnix(serverFile, connectTimeout)) {
        error("Failed to connect to rdm on %s (%dms timeout)", serverFile.constData(), connectTimeout);
        return false;
    }
    // mLogFile = fopen(String::format("/tmp/%s", mSourceFile.fileName()).constData(), "w");
    mData.reset(new IndexData(flags));
    mData->parseTime = parseTime;
    mData->key = mSource.key();
    mData->id = id;

    assert(mConnection.isConnected());
    mData->visited[mSource.fileId] = true;
    parse() && visit() && diagnose();
    mData->message = mSourceFile.toTilde();
    if (!mClangUnit)
        mData->message += " error";
    mData->message += String::format<16>(" in %lldms%s ", mTimer.elapsed(), (mLoadedFromCache ? " (cached)." : "."));
    if (mClangUnit) {
        const char *format = "(%d syms, %d symNames, %d deps, %d of %d files, cursors: %d of %d, %d queried) (%d/%dms)";
        mData->message += String::format<128>(format, mData->symbols.size(), mData->symbolNames.size(),
                                              mData->dependencies.size(), mIndexed, mData->visited.size(), mAllowed,
                                              mAllowed + mBlocked, mFileIdsQueried,
                                              mParseDuration, mVisitDuration);
    } else if (mData->dependencies.size()) {
        mData->message += String::format<16>("(%d deps)", mData->dependencies.size());
    }
    if (mData->flags & IndexerJob::Dirty)
        mData->message += " (dirty)";
    const IndexerMessage msg(mProject, mData);
    ++mFileIdsQueried;

    StopWatch sw;
    if (!mConnection.send(msg)) {
        error() << "Couldn't send IndexerMessage" << mSourceFile;
        return false;
    }
    mConnection.finished().connect(std::bind(&EventLoop::quit, EventLoop::eventLoop()));
    if (EventLoop::eventLoop()->exec(mIndexerMessageTimeout) == EventLoop::Timeout) {
        error() << "Timed out sending IndexerMessage" << mSourceFile;
        return false;
    }
    if (getenv("RDM_DEBUG_INDEXERMESSAGE"))
        error() << "Send took" << sw.elapsed() << "for" << mSourceFile;

    if (!mLoadedFromCache && mClangUnit && !mASTCacheDir.isEmpty() && mUnsavedFiles.isEmpty()
        && Path::mkdir(mASTCacheDir, Path::Recursive)) {
        Path outFile = mSourceFile;
        RTags::encodePath(outFile);
        outFile.prepend(mASTCacheDir);
        warning() << "About to save" << outFile << mSourceFile;
        if (clang_saveTranslationUnit(mClangUnit, outFile.constData(), clang_defaultSaveOptions(mClangUnit)) != CXSaveError_None) {
            error() << "Failed to save translation unit to" << outFile;
            return true;
        }
        FILE *manifest = fopen((outFile + ".manifest").constData(), "w");
        if (!manifest) {
            error() << "Failed to write manifest" << errno << strerror(errno);
            Path::rm(outFile);
            return true;
        }

        Serializer serializer(manifest);
        const Set<uint32_t> &deps = mData->dependencies[mSource.fileId];
        assert(deps.contains(mSource.fileId));
        serializer << static_cast<uint8_t>(RTags::ASTManifestVersion) << mSource << deps.size();
        auto serialize = [this, &serializer](uint32_t file) {
            const Path path = Location::path(file);
            const String sha = shaFile(path);
            if (sha.isEmpty())
                return false;
            serializer << path << path.lastModified() << sha;
            return true;
        };

        bool ok = serialize(mSource.fileId);
        if (ok) {
            for (uint32_t dep : deps) {
                if (!serialize(dep)) {
                    ok = false;
                    break;
                }
            }
        }
        if (!ok) {
            fclose(manifest);
        }
    }

    return true;
}

void ClangIndexer::onMessage(const std::shared_ptr<Message> &msg, Connection */*conn*/)
{
    assert(msg->messageId() == VisitFileResponseMessage::MessageId);
    const std::shared_ptr<VisitFileResponseMessage> vm = std::static_pointer_cast<VisitFileResponseMessage>(msg);
    mVisitFileResponseMessageVisit = vm->visit();
    mVisitFileResponseMessageFileId = vm->fileId();
    assert(EventLoop::eventLoop());
    EventLoop::eventLoop()->quit();
}

Location ClangIndexer::createLocation(const Path &sourceFile, unsigned line, unsigned col, bool *blockedPtr)
{
    uint32_t id = Location::fileId(sourceFile);
    Path resolved;
    if (!id) {
        bool ok;
        for (int i=0; i<4; ++i) {
            resolved = sourceFile.resolved(Path::RealPath, Path(), &ok);
            // if ok is false it means the file is gone, in case this happens
            // during a git pull or something we'll give it a couple of chances.
            if (ok)
                break;
            usleep(50000);
        }
        if (!ok)
            return Location();
        id = Location::fileId(resolved);
        if (id)
            Location::set(sourceFile, id);
    }
    assert(!resolved.contains("/../"));

    if (id) {
        if (blockedPtr) {
            Hash<uint32_t, bool>::iterator it = mData->visited.find(id);
            if (it == mData->visited.end()) {
                // the only reason we already have an id for a file that isn't
                // in the mData->visited is that it's blocked from the outset.
                // The assumption is that we never will go and fetch a file id
                // for a location without passing blockedPtr since any reference
                // to a symbol in another file should have been preceded by that
                // header in which case we would have to make a decision on
                // whether or not to index it. This is a little hairy but we
                // have to try to optimize this process.
#ifndef NDEBUG
                if (resolved.isEmpty())
                    resolved = sourceFile.resolved();
#endif
                mData->visited[id] = false;
                *blockedPtr = true;
                return Location();
            } else if (!it->second) {
                *blockedPtr = true;
                return Location();
            }
        }
        return Location(id, line, col);
    }

    ++mFileIdsQueried;
    VisitFileMessage msg(resolved, mProject, mData->key);

    mVisitFileResponseMessageFileId = UINT_MAX;
    mVisitFileResponseMessageVisit = false;
    mConnection.send(msg);
    StopWatch sw;
    EventLoop::eventLoop()->exec(mVisitFileTimeout);
    switch (mVisitFileResponseMessageFileId) {
    case 0:
        return Location();
    case UINT_MAX:
        // timed out.
        if (mVisitFileResponseMessageFileId == UINT_MAX) {
            error() << "Error getting fileId for" << resolved << mLastCursor
                    << sw.elapsed() << mVisitFileTimeout;
        }
        exit(1);
    default:
        id = mVisitFileResponseMessageFileId;
        break;
    }
    mData->visited[id] = mVisitFileResponseMessageVisit;
    if (mVisitFileResponseMessageVisit)
        ++mIndexed;
    // fprintf(mLogFile, "%s %s\n", file.second ? "WON" : "LOST", resolved.constData());

    Location::set(resolved, id);
    if (resolved != sourceFile)
        Location::set(sourceFile, id);

    if (blockedPtr && !mVisitFileResponseMessageVisit) {
        *blockedPtr = true;
        return Location();
    }
    return Location(id, line, col);
}

static inline void tokenize(const char *buf, int start,
                            int *templateStart, int *templateEnd,
                            int *sectionCount, int sections[512])
{
    int templateCount = 0;
    *templateStart = *templateEnd = -1;
    *sectionCount = 1;
    sections[0] = start;
    int functionStart = -1;
    int functionEnd = -1;

    int idx = start;
    while (true) {
        switch (buf[++idx]) {
        case '<':
            if (buf[idx + 1] == '<') {
                ++idx;
            } else if (functionStart == -1 && (idx - 8 < 0 || strncmp("operator", buf + idx - 8, 8) != 0)) {
                if (!templateCount++)
                    *templateStart = idx;
            }
            break;
        case '>':
            if (buf[idx + 1] == '>') {
                ++idx;
            } else if (functionStart == -1 && (idx - 8 < 0 || strncmp("operator", buf + idx - 8, 8) != 0)) {
                if (!--templateCount)
                    *templateEnd = idx;
            }
            break;
        case '(':
            if (!templateCount)
                functionStart = idx;
            break;
        case ')':
            if (!templateCount)
                functionEnd = idx;
            break;
        case ':':
            if (!templateCount && (functionStart == -1 || functionEnd != -1)) {
                if (buf[idx + 1] == ':') {
                    sections[(*sectionCount)++] = idx + 2;
                    ++idx;
                } else {
                    sections[(*sectionCount)++] = idx + 1;
                }
            }
            break;
        case '\0':
            return;
        }
    }
}

String ClangIndexer::addNamePermutations(const CXCursor &cursor, const Location &location, String type)
{
    CXCursorKind kind = clang_getCursorKind(cursor);
    const CXCursorKind originalKind = kind;
    char buf[32768];
    int pos = sizeof(buf) - 1;
    buf[pos] = '\0';
    int cutoff = -1;

    CXCursor c = cursor;
    do {
        CXStringScope displayName(clang_getCursorDisplayName(c));
        const char *name = displayName.data();
        if (!name)
            break;
        const int len = strlen(name);
        if (!len)
            break;

        if (pos != sizeof(buf) - 1 && (pos -= 2) >= 0) {
            memset(buf + pos, ':', 2);
        }
        pos -= len;
        if (pos < 0) {
            error("SymbolName too long. Giving up");
            return String();
        }
        memcpy(buf + pos, name, len);

        c = clang_getCursorSemanticParent(c);
        kind = clang_getCursorKind(c);
        if (cutoff == -1) {
            switch (kind) {
            case CXCursor_ClassDecl:
            case CXCursor_ClassTemplate:
            case CXCursor_StructDecl:
                break;
            case CXCursor_Namespace:
                // namespaces can include all namespaces in their symbolname
                if (originalKind == CXCursor_Namespace)
                    break;
            default:
                cutoff = pos;
                break;
            }
        }
    } while (RTags::needsQualifiers(kind));

    if (type.isEmpty()) {
        switch (originalKind) {
        case CXCursor_ClassDecl:
        case CXCursor_StructDecl:
        case CXCursor_ClassTemplate:
            break;
        default:
            type = RTags::typeName(cursor);
            break;
        }
    } else if (!type.isEmpty() && !type.endsWith('*') && !type.endsWith('&')) {
        type.append(' ');
    }

    if (cutoff == -1)
        cutoff = pos;

    String ret;
    int templateStart, templateEnd, colonColonCount;
    int colonColons[512];
    ::tokenize(buf, pos,
               &templateStart, &templateEnd,
               &colonColonCount, colonColons);

    // i == 0 --> with templates,
    // i == 1 without templates or without EnumConstantDecl part
    for (int i=0; i<2; ++i) {
        for (int j=0; j<colonColonCount; ++j) {
            const char *ch = buf + colonColons[j];
            const String name(ch, sizeof(buf) - (ch - buf) - 1);
            mData->symbolNames[name].insert(location);
            if (!type.isEmpty() && (originalKind != CXCursor_ParmDecl || !strchr(ch, '('))) {
                // We only want to add the type to the final declaration for ParmDecls
                // e.g.
                // void foo(int)::bar
                // and
                // int bar
                //
                // not
                // int void foo(int)::bar
                // or
                // void foo(int)::int bar

                mData->symbolNames[type + name].insert(location);
            }
        }

        if (i == 0) {
            // create actual symbol name that will go into CursorInfo. This doesn't include namespaces etc
            if (!type.isEmpty()) {
                ret = type;
                ret.append(buf + cutoff, sizeof(buf) - cutoff - 1);
            } else {
                ret.assign(buf + cutoff, sizeof(buf) - cutoff - 1);
            }
        }

        if (i == 1 || (templateStart == -1 && originalKind != CXCursor_EnumConstantDecl)) {
            // nothing more to do
            break;
        }

        if (originalKind == CXCursor_EnumConstantDecl) { // remove CXCursor_EnumDecl
            // struct A { enum B { C } };
            // Will by default generate a A::B::C symbolname.
            // This code removes the B:: part from it
            if (colonColonCount > 2) {
                const char *last = buf + colonColons[colonColonCount - 1];
                const char *secondLast = buf + colonColons[colonColonCount - 2];
                const int len = (last - secondLast);
                memmove(buf + pos + len, buf + pos, secondLast - (buf + pos));
                pos += len;
                // ### We could/should just move the colon colon values but this
                // should be pretty quick and I don't want to write the code to
                // do it.
                ::tokenize(buf, pos,
                           &templateStart, &templateEnd,
                           &colonColonCount, colonColons);
            }
        } else { // remove templates
            assert(templateStart != -1);
            assert(templateEnd != -1);
            const int templateSize = (templateEnd - templateStart) + 1;
            memmove(buf + pos + templateSize, buf + pos, (buf + templateStart) - (buf + pos));
            pos += templateSize;
        }
    }

    return ret;
}


static inline CXCursor findDestructorForDelete(const CXCursor &deleteStatement)
{
    const CXCursor child = RTags::findFirstChild(deleteStatement);
    CXCursorKind kind = clang_getCursorKind(child);
    switch (kind) {
    case CXCursor_UnexposedExpr:
    case CXCursor_CallExpr:
        break;
    default:
        return nullCursor;
    }

    const CXCursor var = clang_getCursorReferenced(child);
    kind = clang_getCursorKind(var);
    switch (kind) {
    case CXCursor_VarDecl:
    case CXCursor_FieldDecl:
    case CXCursor_ParmDecl:
    case CXCursor_CXXMethod:
    case CXCursor_FunctionDecl:
        break;
    default:
        if (!clang_isInvalid(kind)) {
            error() << "Got unexpected cursor" << deleteStatement << var;
            // assert(0);
        }
        return nullCursor;
    }

    CXCursor ref = RTags::findChild(var, CXCursor_TypeRef);
    if (ref != CXCursor_TypeRef)
        ref = RTags::findChild(var, CXCursor_TemplateRef);
    kind = clang_getCursorKind(ref);
    switch (kind) {
    case CXCursor_TypeRef:
    case CXCursor_TemplateRef:
        break;
    default:
        return nullCursor;
    }

    const CXCursor referenced = clang_getCursorReferenced(ref);
    kind = clang_getCursorKind(referenced);
    switch (kind) {
    case CXCursor_StructDecl:
    case CXCursor_ClassDecl:
    case CXCursor_ClassTemplate:
        break;
    default:
        return nullCursor;
    }
    const CXCursor destructor = RTags::findChild(referenced, CXCursor_Destructor);
    return destructor;
}

struct LastCursorUpdater
{
    LastCursorUpdater(CXCursor &var, const CXCursor &cursor) : mVar(var), mCursor(cursor) {}
    ~LastCursorUpdater() { mVar = mCursor; }

    CXCursor &mVar;
    CXCursor mCursor;
};

CXChildVisitResult ClangIndexer::indexVisitor(CXCursor cursor, CXCursor parent, CXClientData data)
{
    ClangIndexer *indexer = static_cast<ClangIndexer*>(data);
    // error() << "indexVisitor" << cursor;
    // FILE *f = fopen("/tmp/clangindex.log", "a");
    // String str;
    // Log(&str) << cursor;
    // fwrite(str.constData(), 1, str.size(), f);
    // fwrite("\n", 1, 1, f);
    // fclose(f);
    const LastCursorUpdater updater(indexer->mLastCursor, cursor);

    const CXCursorKind kind = clang_getCursorKind(cursor);
    const RTags::CursorType type = RTags::cursorType(kind);
    if (type == RTags::Other)
        return CXChildVisit_Recurse;

    bool blocked = false;

    Location loc = indexer->createLocation(cursor, &blocked);
    if (blocked) {
        // error() << "blocked" << cursor;
        ++indexer->mBlocked;
        return CXChildVisit_Continue;
    } else if (loc.isNull()) {
        // error() << "Got null" << cursor;
        return CXChildVisit_Recurse;
    }
    ++indexer->mAllowed;
    if (indexer->mLogFile) {
        String out;
        Log(&out) << cursor;
        fwrite(out.constData(), 1, out.size(), indexer->mLogFile);
        fwrite("\n", 1, 1, indexer->mLogFile);
    }

    if (testLog(VerboseDebug)) {
        Log log(VerboseDebug);
        log << cursor;
        CXCursor ref = clang_getCursorReferenced(cursor);
        if (!clang_isInvalid(clang_getCursorKind(ref)) && !clang_equalCursors(ref, cursor)) {
            log << "refs" << ref;
        }
    }
    switch (type) {
    case RTags::Cursor:
        indexer->handleCursor(cursor, kind, loc);
        break;
    case RTags::Include:
        indexer->handleInclude(cursor, kind, loc);
        break;
    case RTags::Reference:
        switch (kind) {
        case CXCursor_OverloadedDeclRef: {
            const int count = clang_getNumOverloadedDecls(cursor);
            for (int i=0; i<count; ++i) {
                const CXCursor ref = clang_getOverloadedDecl(cursor, i);
                indexer->handleReference(cursor, kind, loc, ref, parent);
            }
            break; }
        case CXCursor_CXXDeleteExpr:
            indexer->handleReference(cursor, kind, loc, findDestructorForDelete(cursor), parent);
            break;
        case CXCursor_CallExpr: {
            // uglehack, see rtags/tests/nestedClassConstructorCallUgleHack/
            const CXCursor ref = clang_getCursorReferenced(cursor);
            if (clang_getCursorKind(ref) == CXCursor_Constructor
                && clang_getCursorKind(indexer->mLastCursor) == CXCursor_TypeRef
                && clang_getCursorKind(parent) != CXCursor_VarDecl) {
                loc = indexer->createLocation(indexer->mLastCursor);
                indexer->handleReference(indexer->mLastCursor, kind, loc, ref, parent);
            } else {
                indexer->handleReference(cursor, kind, loc, ref, parent);
            }
            break; }
        default:
            indexer->handleReference(cursor, kind, loc, clang_getCursorReferenced(cursor), parent);
            break;
        }
        break;
    case RTags::Other:
        assert(0);
        break;
    }
    return CXChildVisit_Recurse;
}

static inline bool isImplicit(const CXCursor &cursor)
{
    return clang_equalLocations(clang_getCursorLocation(cursor),
                                clang_getCursorLocation(clang_getCursorSemanticParent(cursor)));
}

void ClangIndexer::superclassTemplateMemberFunctionUgleHack(const CXCursor &cursor, CXCursorKind kind,
                                                            const Location &location, const CXCursor &/*ref*/,
                                                            const CXCursor &parent)
{
    // This is for references to superclass template functions. Awful awful
    // shit. See https://github.com/Andersbakken/rtags/issues/62 and commit
    // for details. I really should report this as a bug.
    if (kind == CXCursor_MemberRefExpr && clang_getCursorKind(parent) == CXCursor_CallExpr) {
        const CXCursor templateRef = RTags::findChild(cursor, CXCursor_TemplateRef);
        if (templateRef == CXCursor_TemplateRef) {
            const CXCursor classTemplate = clang_getCursorReferenced(templateRef);
            if (classTemplate == CXCursor_ClassTemplate) {
                FILE *f = fopen(location.path().constData(), "r");
                if (f) {
                    const CXSourceRange range = clang_getCursorExtent(cursor);
                    const CXSourceLocation end = clang_getRangeEnd(range);
                    unsigned offset;
                    clang_getSpellingLocation(end, 0, 0, 0, &offset);

                    String name;
                    while (offset > 0) {
                        fseek(f, --offset, SEEK_SET);
                        char ch = static_cast<char>(fgetc(f));
                        if (isalnum(ch) || ch == '_' || ch == '~') {
                            name.prepend(ch);
                        } else {
                            break;
                        }
                    }
                    fclose(f);
                    if (!name.isEmpty()) {
                        RTags::Filter out;
                        out.kinds.insert(CXCursor_MemberRefExpr);
                        const int argCount = RTags::children(parent, RTags::Filter(), out).size();
                        RTags::Filter in(RTags::Filter::And);
                        in.names.insert(name);
                        in.argumentCount = argCount;
                        const List<CXCursor> alternatives = RTags::children(classTemplate, in);
                        switch (alternatives.size()) {
                        case 1:
                            // ### not sure this is correct with line/col
                            handleReference(cursor, kind, Location(location.fileId(), location.line(), location.column() + 1), alternatives.first(), parent);
                            break;
                        case 0:
                            break;
                        default:
                            warning() << "Can't decide which of these cursors are right for me"
                                      << cursor << alternatives
                                      << "Need to parse types";
                            break;
                        }
                    }
                }
            }
        }
    }
}

std::shared_ptr<CursorInfo> ClangIndexer::handleReference(const CXCursor &cursor, CXCursorKind kind,
                                                          const Location &location, const CXCursor &ref,
                                                          const CXCursor &parent)
{
    // error() << "handleReference" << cursor << kind << location << ref;
    const CXCursorKind refKind = clang_getCursorKind(ref);
    if (clang_isInvalid(refKind)) {
        superclassTemplateMemberFunctionUgleHack(cursor, kind, location, ref, parent);
        return std::shared_ptr<CursorInfo>();
    }

    bool isOperator = false;
    if (kind == CXCursor_CallExpr && (refKind == CXCursor_CXXMethod
                                      || refKind == CXCursor_ConversionFunction
                                      || refKind == CXCursor_FunctionDecl
                                      || refKind == CXCursor_FunctionTemplate)) {
        // these are bullshit, for this construct:
        // foo.bar();
        // the position of the cursor is at the foo, not the bar.
        // They are not interesting for followLocation, renameSymbol or find
        // references so we toss them.
        // For functions it can be the position of the namespace.
        // E.g. Foo::bar(); cursor is on Foo
        // For constructors they happen to be the only thing we have that
        // actually refs the constructor and not the class so we have to keep
        // them for that.
        return std::shared_ptr<CursorInfo>();
    }

    switch (refKind) {
    case CXCursor_Constructor:
        if (isImplicit(ref))
            return std::shared_ptr<CursorInfo>();
        break;
    case CXCursor_CXXMethod:
    case CXCursor_FunctionDecl:
    case CXCursor_FunctionTemplate: {
        CXStringScope scope = clang_getCursorDisplayName(ref);
        const char *data = scope.data();
        if (data) {
            const int len = strlen(data);
            if (len > 8 && !strncmp(data, "operator", 8) && !isalnum(data[8]) && data[8] != '_') {
                if (isImplicit(ref))
                    return std::shared_ptr<CursorInfo>(); // eat implicit operator calls
                isOperator = true;
            }
        }
        break; }
    default:
        break;
    }

    const Location reffedLoc = createLocation(ref);
    if (!reffedLoc.isValid()) {
        if (kind == CXCursor_ObjCMessageExpr) {
            auto &r = mData->pendingReferenceMap[RTags::eatString(clang_getCursorUSR(clang_getCanonicalCursor(ref)))][location];
            r = CursorInfo::createTargetsValue(kind, clang_isCursorDefinition(cursor));
            // insert it, we'll hook up the target and references later
            handleCursor(cursor, kind, location);
        }
        return std::shared_ptr<CursorInfo>();
    }

    std::shared_ptr<CursorInfo> refInfo = mData->symbols.value(reffedLoc);
    assert(!refInfo || refInfo->symbolLength);
    uint16_t refTargetValue;
    if (refInfo) {
        refTargetValue = CursorInfo::createTargetsValue(refKind, refInfo->isDefinition());
    } else {
        refTargetValue = CursorInfo::createTargetsValue(refKind, clang_isCursorDefinition(ref));
    }

    Map<Location, uint16_t> &targets = mData->targets[location];
    targets[reffedLoc] = refTargetValue;
    mData->references[reffedLoc].insert(location);

    // We need the new cursor to replace the symbolLength. This is important
    // in the following case:
    // struct R { R(const &r); ... }
    // R foo();
    // ...
    // R r = foo();

    // The first cursor on foo() will be a reference to the copy constructor and
    // this cursor will have a symbolLength of 1. Thus you won't be able to jump
    // to foo from the o. This is fixed by making sure the newer target, if
    // better, gets to decide on the symbolLength

    // The !isCursor is var decls and field decls where we set up a target even
    // if they're not considered references

<<<<<<< HEAD
    std::shared_ptr<CursorInfo> &info = mData->symbols[location];
    if (info) {
        if (RTags::isCursor(info->kind))
            return info;

        auto best = targets.end();
        int bestRank = -1;
        for (auto it = targets.begin(); it != targets.end(); ++it) {
            const int r = CursorInfo::targetRank(CursorInfo::targetsValueKind(it->second));
            if (r > bestRank || (r == bestRank && CursorInfo::targetsValueIsDefinition(it->second))) {
                bestRank = r;
                best = it;
            }
=======
    if (!RTags::isCursor(info->kind) && (!info->symbolLength || info->bestTarget(mData->symbols)->kind == refKind)) {
        CXSourceRange range = clang_getCursorExtent(cursor);
        CXSourceLocation rangeStart = clang_getRangeStart(range);
        CXSourceLocation rangeEnd = clang_getRangeEnd(range);
        unsigned startLine, startColumn, endLine, endColumn;
        clang_getSpellingLocation(rangeStart, 0, &startLine, &startColumn, 0);
        clang_getSpellingLocation(rangeEnd, 0, &endLine, &endColumn, 0);
        info->startLine = startLine;
        info->startColumn = startColumn;
        info->endLine = endLine;
        info->endColumn = endColumn;
        info->definition = false;
        info->kind = kind;
        if (isOperator) {
            unsigned start, end;
            clang_getSpellingLocation(rangeStart, 0, 0, 0, &start);
            clang_getSpellingLocation(rangeEnd, 0, 0, 0, &end);
            info->symbolLength = end - start;
        } else {
            info->symbolLength = refInfo->symbolLength;
>>>>>>> 3a10d556
        }
        if (best != targets.end() && best->first != location) // another target is better
            return info;
    } else if (!info) {
        info = std::make_shared<CursorInfo>();
    }

    // const auto old = info->copy();
    CXSourceRange range = clang_getCursorExtent(cursor);
    CXSourceLocation rangeStart = clang_getRangeStart(range);
    CXSourceLocation rangeEnd = clang_getRangeEnd(range);
    clang_getPresumedLocation(rangeStart, 0, &info->startLine, &info->startColumn);
    clang_getPresumedLocation(rangeEnd, 0, &info->endLine, &info->endColumn);
    info->definition = false;
    info->kind = kind;
    if (isOperator) {
        unsigned start, end;
        clang_getSpellingLocation(rangeStart, 0, 0, 0, &start);
        clang_getSpellingLocation(rangeEnd, 0, 0, 0, &end);
        info->symbolLength = end - start;
    } else {
        info->symbolLength = refInfo ? refInfo->symbolLength : symbolLength(refKind, ref);
    }
    if (!info->symbolLength) {
        mData->symbols.remove(location);
        return std::shared_ptr<CursorInfo>();
    }
    info->type = clang_getCursorType(cursor).kind;

    return info;
}

void ClangIndexer::addOverriddenCursors(const CXCursor &cursor, const Location &location, List<Location> &locations)
{
    CXCursor *overridden;
    unsigned count;
    clang_getOverriddenCursors(cursor, &overridden, &count);
    if (!overridden)
        return;
    for (unsigned i=0; i<count; ++i) {
        const Location loc = createLocation(overridden[i]);
        if (loc.isNull())
            continue;

        //error() << "adding overridden (1) " << location << " to " << o;
        mData->references[loc].insert(location);
        for (const auto &l : locations) {
            mData->references[l].insert(loc);
        }

        locations.append(loc);
        addOverriddenCursors(overridden[i], loc, locations);
        locations.removeLast();
    }
    clang_disposeOverriddenCursors(overridden);
}

void ClangIndexer::handleInclude(const CXCursor &cursor, CXCursorKind kind, const Location &location)
{
    assert(kind == CXCursor_InclusionDirective);
    (void)kind;
    CXFile includedFile = clang_getIncludedFile(cursor);
    if (includedFile) {
        const Location refLoc = createLocation(includedFile, 1, 1);
        if (!refLoc.isNull()) {
            {
                String include = "#include ";
                const Path path = refLoc.path();
                assert(mSource.fileId);
                mData->dependencies[refLoc.fileId()].insert(mSource.fileId);
                mData->symbolNames[(include + path)].insert(location);
                mData->symbolNames[(include + path.fileName())].insert(location);
            }
            std::shared_ptr<CursorInfo> &info = mData->symbols[location];
            if (!info) {
                // error() << "made info handleInclude" << location;
                info = std::make_shared<CursorInfo>();
                info->kind = clang_getCursorKind(cursor);
                info->definition = false;
                // this fails for things like:
                // # include    <foobar.h>
                info->symbolName = "#include " + RTags::eatString(clang_getCursorDisplayName(cursor));
                info->symbolLength = info->symbolName.size() + 2;
            }
            mData->targets[location][refLoc] = CursorInfo::createTargetsValue(static_cast<CXCursorKind>(info->kind), info->definition);

        }
    }
}

bool ClangIndexer::handleCursor(const CXCursor &cursor, CXCursorKind kind, const Location &location)
{
    // error() << "Got a cursor" << cursor;
    std::shared_ptr<CursorInfo> &info = mData->symbols[location];
    if (!info) {
        info = std::make_shared<CursorInfo>();
    } else if (info->symbolLength) {
        return true;
    }

    // if (mLogFile) {
    //     String out;
    //     Log(&out) << cursor << a;
    //     fwrite(out.constData(), 1, out.size(), mLogFile);
    //     fwrite("\n", 1, 1, mLogFile);
    // }
    CXStringScope name = clang_getCursorSpelling(cursor);
    const char *cstr = name.data();
    info->symbolLength = cstr ? strlen(cstr) : 0;
    info->type = clang_getCursorType(cursor).kind;
    if (!info->symbolLength) {
        // this is for these constructs:
        // typedef struct {
        //    int a;
        // } foobar;
        //
        // We end up not getting a spelling for the cursor

        switch (kind) {
        case CXCursor_ClassDecl:
            info->symbolLength = 5;
            info->symbolName = "class";
            break;
        case CXCursor_UnionDecl:
            info->symbolLength = 5;
            info->symbolName = "union";
            break;
        case CXCursor_StructDecl:
            info->symbolLength = 6;
            info->symbolName = "struct";
            break;
        default:
            mData->symbols.remove(location);
            return false;
        }
    } else {
        String typeOverride;
        if (kind == CXCursor_VarDecl) {
            const CXCursor typeRef = resolveAutoTypeRef(cursor);
            if (!clang_equalCursors(typeRef, nullCursor)) {
                // const CXSourceRange range = clang_Cursor_getSpellingNameRange(mLastCursor, 0, 0);
                // error() << "Found" << typeRef << "for" << cursor << mLastCursor
                //         << createLocation(mLastCursor)
                //         << clang_Range_isNull(range)
                //         << createLocation(clang_getCursorLocation(mLastCursor));
                auto refInfo = handleReference(mLastCursor, CXCursor_TypeRef,
                                               createLocation(clang_getCursorLocation(mLastCursor)),
                                               clang_getCursorReferenced(typeRef), nullCursor);
                if (refInfo) {
                    // the type is read from the cursor passed in and that won't
                    // be correct in this case
                    refInfo->type = clang_getCursorType(typeRef).kind;
                    refInfo->symbolLength = 4;
                    typeOverride = refInfo->symbolName;
                    refInfo->symbolName += " (auto)";
                    refInfo->endLine = info->startLine;
                    refInfo->endColumn = info->startColumn + 4;
                }
            }
        }

<<<<<<< HEAD
        info->symbolName = addNamePermutations(cursor, location, typeOverride);
    }

    CXSourceRange range = clang_getCursorExtent(cursor);
    CXSourceLocation rangeStart = clang_getRangeStart(range);
    CXSourceLocation rangeEnd = clang_getRangeEnd(range);
    unsigned startLine, startColumn, endLine, endColumn;
    clang_getPresumedLocation(rangeStart, 0, &startLine, &startColumn);
    clang_getPresumedLocation(rangeEnd, 0, &endLine, &endColumn);
    info->startLine = startLine;
    info->startColumn = startColumn;
    info->endLine = endLine;
    info->endColumn = endColumn;

    if (kind == CXCursor_EnumConstantDecl) {
=======
        CXSourceRange range = clang_getCursorExtent(cursor);
        CXSourceLocation rangeStart = clang_getRangeStart(range);
        CXSourceLocation rangeEnd = clang_getRangeEnd(range);
        unsigned startLine, startColumn, endLine, endColumn;
        clang_getSpellingLocation(rangeStart, 0, &startLine, &startColumn, 0);
        clang_getSpellingLocation(rangeEnd, 0, &endLine, &endColumn, 0);
        info->startLine = startLine;
        info->startColumn = startColumn;
        info->endLine = endLine;
        info->endColumn = endColumn;

        if (kind == CXCursor_EnumConstantDecl) {
>>>>>>> 3a10d556
#if CINDEX_VERSION_MINOR > 1
        info->enumValue = clang_getEnumConstantDeclValue(cursor);
#else
        info->definition = 1;
#endif
    } else {
        info->definition = clang_isCursorDefinition(cursor);
    }
    info->kind = kind;
    // apparently some function decls will give a different usr for
    // their definition and their declaration.  Using the canonical
    // cursor's usr allows us to join them. Check JSClassRelease in
    // JavaScriptCore for an example.
    const String usr = RTags::eatString(clang_getCursorUSR(clang_getCanonicalCursor(cursor)));
    if (!usr.isEmpty())
        mData->usrs[usr][location] = CursorInfo::createTargetsValue(kind, info->definition);

    switch (info->kind) {
    case CXCursor_Constructor:
    case CXCursor_Destructor: {
        Location parentLocation = createLocation(clang_getCursorSemanticParent(cursor));
        // consider doing this for only declaration/inline definition since
        // declaration and definition should know of one another
        if (parentLocation.isValid()) {
            mData->references[parentLocation].insert(location);
            mData->references[location].insert(parentLocation);
        }
        break; }
    case CXCursor_CXXMethod: {
        List<Location> locations;
        locations.append(location);
        addOverriddenCursors(cursor, location, locations);
        break; }
    default:
        break;
    }

    return true;
}

bool ClangIndexer::loadFromCache()
{
    StopWatch sw;
    if (mASTCacheDir.isEmpty())
        return false;

    if (!mUnsavedFiles.isEmpty())
        return false;

    Path file = mSourceFile;
    RTags::encodePath(file);
    file.prepend(mASTCacheDir);
    if (!file.isFile())
        return false;
    const Path manifestFile = file + ".manifest";
    const String data = manifestFile.readAll();
    if (data.isEmpty())
        return false;

    Deserializer deserializer(data);
    uint8_t version;
    deserializer >> version;
    if (version != RTags::ASTManifestVersion) {
        warning() << "Discarding cached AST unit" << file << manifestFile
                  << "because of version mismatch" << version << RTags::ASTManifestVersion
                  << sw.elapsed();
        Path::rm(file);
        Path::rm(manifestFile);
        return false;
    }

    Source source;
    deserializer >> source;
    if (source != mSource) {
        warning() << "Discarding cached AST unit" << file << manifestFile
                  << "because of version mismatch" << version << RTags::ASTManifestVersion
                  << sw.elapsed();
        Path::rm(file);
        Path::rm(manifestFile);
        return false;
    }

    int depsCount;
    deserializer >> depsCount;
    Hash<Path, time_t> files;
    while (depsCount--) {
        Path p;
        String sha;
        time_t lastModified;
        deserializer >> p >> lastModified >> sha;
        if (shaFile(p) != sha) {
            warning() << "Discarding cached AST unit" << file << manifestFile
                      << "because of different sha for" << p
                      << sw.elapsed();
            goto end;
        }
        const time_t currentLastModified = p.lastModified();
        if (currentLastModified != lastModified) {
            files[p] = currentLastModified;
            if (!p.setLastModified(lastModified)) {
                goto end;
            }
        }
    }

    {
#if CINDEX_VERSION_MINOR >= 23
        auto response = clang_createTranslationUnit2(mIndex, file.constData(), &mClangUnit);
#else
        mClangUnit = clang_createTranslationUnit(mIndex, file.constData());
#endif
        if (!mClangUnit) {
            warning() << "Discarding cached AST unit" << file << manifestFile
                      << "because the AST failed to load"
#if CINDEX_VERSION_MINOR >= 23
                      << response
#endif
                      << sw.elapsed();
            Path::rm(file);
            Path::rm(manifestFile);
            return false;
        }

        warning() << "loaded it from AST" << file << sw.elapsed();
    }

end:
    for (auto f : files) {
        f.first.setLastModified(f.second);
    }
    if (!mClangUnit) {
        Path::rm(file);
        Path::rm(manifestFile);
        return false;
    }
    mLoadedFromCache = true;
    return true;
}

bool ClangIndexer::parse()
{
    StopWatch sw;
    assert(!mClangUnit);
    assert(!mIndex);
    mIndex = clang_createIndex(0, 1);
    assert(mIndex);
    if (!loadFromCache()) {
        const unsigned int commandLineFlags = Source::FilterBlacklist|Source::IncludeDefines|Source::IncludeIncludepaths;
        const unsigned int flags = CXTranslationUnit_DetailedPreprocessingRecord;
        List<CXUnsavedFile> unsavedFiles(mUnsavedFiles.size() + 1);
        int unsavedIndex = 0;
        for (const auto &it : mUnsavedFiles) {
            unsavedFiles[unsavedIndex++] = {
                it.first.constData(),
                it.second.constData(),
                static_cast<unsigned long>(it.second.size())
            };
        }

        debug() << "CI::parse: " << mSource.toCommandLine(commandLineFlags) << "\n";

        // for (const auto it : mSource.toCommandLine(commandLineFlags)) {
        //     error("[%s]", it.constData());
        // }
        RTags::parseTranslationUnit(mSourceFile, mSource.toCommandLine(commandLineFlags), mClangUnit,
                                    mIndex, &unsavedFiles[0], unsavedIndex, flags, &mClangLine);

        warning() << "CI::parse loading unit:" << mClangLine << " " << (mClangUnit != 0);
    }
    if (mClangUnit) {
        clang_getInclusions(mClangUnit, ClangIndexer::inclusionVisitor, this);
        mParseDuration = sw.elapsed();
        return true;
    }
    error() << "Failed to parse" << mClangLine;
    for (Hash<uint32_t, bool>::const_iterator it = mData->visited.begin(); it != mData->visited.end(); ++it) {
        mData->dependencies[it->first].insert(mSource.fileId);
        addFileSymbol(it->first);
    }

    return false;
}

struct XmlEntry
{
    enum Type { None, Warning, Error, Fixit, Skipped };

    XmlEntry(Type t = None, const String &m = String(), int l = -1)
        : type(t), message(m), length(l)
    {
    }

    Type type;
    String message;
    int length;
};

static inline String xmlEscape(const String& xml)
{
    if (xml.isEmpty())
        return xml;

    std::ostringstream strm;
    const char* ch = xml.constData();
    bool done = false;
    while (true) {
        switch (*ch) {
        case '\0':
            done = true;
            break;
        case '"':
            strm << "\\\"";
            break;
        case '<':
            strm << "&lt;";
            break;
        case '>':
            strm << "&gt;";
            break;
        case '&':
            strm << "&amp;";
            break;
        default:
            strm << *ch;
            break;
        }
        if (done)
            break;
        ++ch;
    }
    return strm.str();
}

bool ClangIndexer::diagnose()
{
    if (!mClangUnit) {
        return false;
    }

    List<String> compilationErrors;
    const unsigned diagnosticCount = clang_getNumDiagnostics(mClangUnit);

    Map<Location, XmlEntry> xmlEntries;

    for (unsigned i=0; i<diagnosticCount; ++i) {
        CXDiagnostic diagnostic = clang_getDiagnostic(mClangUnit, i);
        const CXSourceLocation diagLoc = clang_getDiagnosticLocation(diagnostic);
        const Location loc = createLocation(diagLoc, 0);
        const uint32_t fileId = loc.fileId();
        if (mData->visited.value(fileId)) {
            const String msg = RTags::eatString(clang_getDiagnosticSpelling(diagnostic));
            const CXDiagnosticSeverity sev = clang_getDiagnosticSeverity(diagnostic);
            XmlEntry::Type type = XmlEntry::None;
            switch (sev) {
            case CXDiagnostic_Warning:
                type = XmlEntry::Warning;
                break;
            case CXDiagnostic_Error:
            case CXDiagnostic_Fatal:
                type = XmlEntry::Error;
                break;
            default:
                break;
            }
            if (type != XmlEntry::None) {
                const unsigned rangeCount = clang_getDiagnosticNumRanges(diagnostic);
                bool ok = false;
                for (unsigned rangePos = 0; rangePos < rangeCount; ++rangePos) {
                    const CXSourceRange range = clang_getDiagnosticRange(diagnostic, rangePos);
                    const CXSourceLocation start = clang_getRangeStart(range);
                    const CXSourceLocation end = clang_getRangeEnd(range);

                    unsigned startOffset, endOffset;
                    clang_getSpellingLocation(start, 0, 0, 0, &startOffset);
                    clang_getSpellingLocation(end, 0, 0, 0, &endOffset);
                    if (!rangePos && !startOffset && !endOffset) {
                        // huh, range invalid? fall back to diag location
                        break;
                    } else {
                        unsigned int line, column;
                        clang_getSpellingLocation(start, 0, &line, &column, 0);
                        const Location key(loc.fileId(), line, column);
                        xmlEntries[key] = XmlEntry(type, msg, endOffset - startOffset);
                        ok = true;
                        break;
                    }
                }
                if (!ok) {
                    unsigned line, column;
                    clang_getSpellingLocation(diagLoc, 0, &line, &column, 0);
                    const Location key(loc.fileId(), line, column);
                    xmlEntries[key] = XmlEntry(type, msg);
                    // no length
                }
            }
            // logDirect(RTags::CompilationError, msg.constData());

            const unsigned fixItCount = clang_getDiagnosticNumFixIts(diagnostic);
            for (unsigned f=0; f<fixItCount; ++f) {
                CXSourceRange range;
                const CXStringScope stringScope = clang_getDiagnosticFixIt(diagnostic, f, &range);
                CXSourceLocation start = clang_getRangeStart(range);

                unsigned line, column;
                CXFile file;
                clang_getSpellingLocation(start, &file, &line, &column, 0);
                if (!file)
                    continue;
                CXStringScope fileName(clang_getFileName(file));

                const Location loc = createLocation(clang_getCString(fileName), line, column);
                if (mData->visited.value(loc.fileId())) {
                    unsigned int startOffset, endOffset;
                    CXSourceLocation end = clang_getRangeEnd(range);
                    clang_getSpellingLocation(start, 0, 0, 0, &startOffset);
                    clang_getSpellingLocation(end, 0, 0, 0, &endOffset);
                    const char *string = clang_getCString(stringScope);
                    error("Fixit for %s:%d:%d: Replace %d characters with [%s]", loc.path().constData(),
                          line, column, endOffset - startOffset, string);
                    XmlEntry &entry = xmlEntries[Location(loc.fileId(), line, column)];
                    entry.type = XmlEntry::Fixit;
                    if (entry.message.isEmpty()) {
                        entry.message = String::format<64>("did you mean '%s'?", string);
                    }
                    entry.length = endOffset - startOffset;
                    mData->fixIts[loc.fileId()].insert(FixIt(line, column, endOffset - startOffset, string));
                }
            }
        }

        clang_disposeDiagnostic(diagnostic);
    }

    for (Hash<uint32_t, bool>::const_iterator it = mData->visited.begin(); it != mData->visited.end(); ++it) {
        if (it->second) {
            const Location loc(it->first, 0, 0);
#if CINDEX_VERSION_MINOR >= 21
            CXFile file = clang_getFile(mClangUnit, loc.path().constData());
            if (file) {
                if (CXSourceRangeList *skipped = clang_getSkippedRanges(mClangUnit, file)) {
                    const unsigned count = skipped->count;
                    for (unsigned i=0; i<count; ++i) {
                        CXSourceLocation start = clang_getRangeStart(skipped->ranges[i]);

                        unsigned line, column, startOffset, endOffset;
                        clang_getSpellingLocation(start, 0, &line, &column, &startOffset);
                        XmlEntry &entry = xmlEntries[Location(loc.fileId(), line, column)];
                        if (entry.type == XmlEntry::None) {
                            CXSourceLocation end = clang_getRangeEnd(skipped->ranges[i]);
                            clang_getSpellingLocation(end, 0, 0, 0, &endOffset);
                            entry.type = XmlEntry::Skipped;
                            entry.length = endOffset - startOffset;
                            // error() << line << column << startOffset << endOffset;
                        }
                    }

                    clang_disposeSourceRangeList(skipped);
                    if (count)
                        continue;
                }
            }
#endif
            const Map<Location, XmlEntry>::const_iterator x = xmlEntries.lower_bound(loc);
            if (x == xmlEntries.end() || x->first.fileId() != it->first) {
                xmlEntries[loc] = XmlEntry();
            }
        }
    }

    mData->xmlDiagnostics = "<?xml version=\"1.0\" encoding=\"utf-8\"?>\n  <checkstyle>";
    if (!xmlEntries.isEmpty()) {
        const char *severities[] = { "none", "warning", "error", "fixit", "skipped" };
        uint32_t lastFileId = 0;

        for (const auto &entry : xmlEntries) {
            const Location &loc = entry.first;
            const XmlEntry &xmlEntry = entry.second;
            if (loc.fileId() != lastFileId) {
                if (lastFileId)
                    mData->xmlDiagnostics += "\n    </file>";
                lastFileId = loc.fileId();
                mData->xmlDiagnostics += String::format<128>("\n    <file name=\"%s\">", loc.path().constData());
            }
            if (xmlEntry.type != XmlEntry::None) {
                mData->xmlDiagnostics += String::format("\n      <error line=\"%d\" column=\"%d\" %sseverity=\"%s\" message=\"%s\"/>",
                                                        loc.line(), loc.column(),
                                                        (xmlEntry.length <= 0 ? ""
                                                         : String::format<32>("length=\"%d\" ", xmlEntry.length).constData()),
                                                        severities[xmlEntry.type], xmlEscape(xmlEntry.message).constData());
            }
        }
        if (lastFileId)
            mData->xmlDiagnostics += "\n    </file>";
    }

    mData->xmlDiagnostics += "\n  </checkstyle>";
    return true;
}

bool ClangIndexer::visit()
{
    if (!mClangUnit || !mSource.fileId) {
        return false;
    }

    StopWatch watch;

    clang_visitChildren(clang_getTranslationUnitCursor(mClangUnit),
                        ClangIndexer::indexVisitor, this);

    for (Hash<uint32_t, bool>::const_iterator it = mData->visited.begin(); it != mData->visited.end(); ++it) {
        mData->dependencies[it->first].insert(mSource.fileId);
        addFileSymbol(it->first);
    }

    mVisitDuration = watch.elapsed();

    if (testLog(VerboseDebug)) {
        VerboseVisitorUserData u = { 0, "<VerboseVisitor " + mClangLine + ">\n", this };
        clang_visitChildren(clang_getTranslationUnitCursor(mClangUnit),
                            ClangIndexer::verboseVisitor, &u);
        u.out += "</VerboseVisitor " + mClangLine + ">";
        if (getenv("RTAGS_INDEXERJOB_DUMP_TO_FILE")) {
            char buf[1024];
            snprintf(buf, sizeof(buf), "/tmp/%s.log", Location::path(mSource.fileId).fileName());
            FILE *f = fopen(buf, "w");
            assert(f);
            fwrite(u.out.constData(), 1, u.out.size(), f);
            fclose(f);
        } else {
            logDirect(VerboseDebug, u.out);
        }
    }
    return true;
}

CXChildVisitResult ClangIndexer::verboseVisitor(CXCursor cursor, CXCursor, CXClientData userData)
{
    VerboseVisitorUserData *u = reinterpret_cast<VerboseVisitorUserData*>(userData);
    Location loc = u->indexer->createLocation(cursor);
    if (loc.fileId()) {
        CXCursor ref = clang_getCursorReferenced(cursor);

        VerboseVisitorUserData *u = reinterpret_cast<VerboseVisitorUserData*>(userData);
        if (u->indent >= 0)
            u->out += String(u->indent, ' ');
        u->out += RTags::cursorToString(cursor);
        if (clang_equalCursors(ref, cursor)) {
            u->out += " refs self";
        } else if (!clang_equalCursors(ref, nullCursor)) {
            u->out += " refs " + RTags::cursorToString(ref);
        }

        if (loc.fileId() && u->indexer->mData->visited.value(loc.fileId())) {
            if (u->indexer->mData->symbols.contains(loc)) {
                u->out += " used as cursor\n";
            } else {
                u->out += " not used\n";
            }
        } else {
            u->out += " not indexed\n";
        }
    }
    if (u->indent >= 0) {
        u->indent += 2;
        clang_visitChildren(cursor, ClangIndexer::verboseVisitor, userData);
        u->indent -= 2;
        return CXChildVisit_Continue;
    } else {
        return CXChildVisit_Recurse;
    }
}

void ClangIndexer::addFileSymbol(uint32_t file)
{
    const Location loc(file, 1, 1);
    const Path path = Location::path(file);
    mData->symbolNames[path].insert(loc);
    const char *fn = path.fileName();
    mData->symbolNames[String(fn, strlen(fn))].insert(loc);
}


void ClangIndexer::inclusionVisitor(CXFile includedFile,
                                    CXSourceLocation *includeStack,
                                    unsigned includeLen,
                                    CXClientData userData)
{
    ClangIndexer *indexer = static_cast<ClangIndexer*>(userData);
    const Location l = indexer->createLocation(includedFile, 1, 1);

    const uint32_t fileId = l.fileId();
    if (!includeLen) {
        indexer->mData->dependencies[fileId].insert(fileId);
    } else {
        for (unsigned i=0; i<includeLen; ++i) {
            CXFile originatingFile;
            clang_getSpellingLocation(includeStack[i], &originatingFile, 0, 0, 0);
            const Location loc = indexer->createLocation(originatingFile, 1, 1);
            const uint32_t f = loc.fileId();
            if (f)
                indexer->mData->dependencies[fileId].insert(f);
        }
    }
}

struct ResolveAutoTypeRefUserData
{
    CXCursor ref;
    int index;
    // List<CXCursorKind> chain;
};

static CXChildVisitResult resolveAutoTypeRefVisitor(CXCursor cursor, CXCursor, CXClientData data)
{
    ResolveAutoTypeRefUserData *userData = reinterpret_cast<ResolveAutoTypeRefUserData*>(data);
    const CXCursorKind kind = clang_getCursorKind(cursor);
    // userData->chain.append(kind);
    // error() << "Got here" << cursor << userData->chain;
    if (++userData->index >= 10)
        return CXChildVisit_Break;
    switch (kind) {
    case CXCursor_TypeRef:
    case CXCursor_TemplateRef:
        // error() << "Found typeRef" << cursor;
        userData->ref = cursor;
        return CXChildVisit_Break;
    case CXCursor_DeclRefExpr:
    case CXCursor_UnexposedExpr: {
        CXCursor ref = clang_getCursorReferenced(cursor);
        // error() << "got unexposed expr ref" << ref;
        switch (clang_getCursorKind(ref)) {
        case CXCursor_VarDecl:
        case CXCursor_FunctionDecl:
        case CXCursor_CXXMethod: {
            ResolveAutoTypeRefUserData u = { nullCursor, 0 }; //, List<CXCursorKind>() };
            clang_visitChildren(ref, resolveAutoTypeRefVisitor, &u);
            // error() << "Visited for typeRef" << u.ref
            //         << clang_isInvalid(clang_getCursorKind(u.ref))
            //         << u.chain;
            if (!clang_equalCursors(u.ref, nullCursor)) {
                userData->ref = u.ref;
                return CXChildVisit_Break;
            }
            if (userData->index + u.index > 10)
                return CXChildVisit_Break;
            break; }
        default:
            break;
        }
        break; }
    case CXCursor_ParmDecl:
        // nothing to find here
        return CXChildVisit_Break;
    default:
        break;
    }
    return CXChildVisit_Recurse;
}

CXCursor ClangIndexer::resolveAutoTypeRef(const CXCursor &cursor) const
{
    assert(clang_getCursorKind(cursor) == CXCursor_VarDecl);
    ResolveAutoTypeRefUserData userData = { nullCursor, 0 }; //, List<CXCursorKind>() };
    clang_visitChildren(cursor, resolveAutoTypeRefVisitor, &userData);
    if (userData.index > 1) {
        if (!clang_equalCursors(userData.ref, nullCursor)) {
            // error() << "Fixed cursor for" << cursor << userData.ref;
            // << userData.chain;
            return userData.ref;
            // } else {
            //     error() << "Couldn't fix cursor for" << cursor << userData.ref;
            //             // << userData.chain;
        }
    }
    // error() << "Need to find type for" << cursor << child;
    return nullCursor;
}
String ClangIndexer::shaFile(const Path &path) const
{
    FILE *f = fopen(path.constData(), "r");
    if (!f) {
        error() << "Failed to serialize" << path;
        return String();
    }
    SHA256 sha256;
    char buf[16384];
    while (true) {
        const int r = fread(buf, sizeof(char), sizeof(buf), f);
        if (r == -1) {
            error() << "Failed to serialize" << path;
            fclose(f);
            return String();
        } else if (r > 0) {
            sha256.update(buf, r);
        }
        if (r < static_cast<int>(sizeof(buf)))
            break;
    }

    fclose(f);
    return sha256.hash();
}

int ClangIndexer::symbolLength(CXCursorKind kind, const CXCursor &cursor) const
{
    if (kind == CXCursor_VarDecl) {
        const CXCursor typeRef = resolveAutoTypeRef(cursor);
        if (!clang_equalCursors(typeRef, nullCursor)) {
            return 4;
        }
    }

    CXStringScope name = clang_getCursorSpelling(cursor);
    const char *cstr = name.data();
    if (cstr)
        return strlen(cstr);

    // this is for these constructs:
    //         ||
    //         \/
    // typedef struct {
    //    int a;
    // } foobar;
    //
    // We end up not getting a spelling for the cursor

    switch (kind) {
    case CXCursor_ClassDecl:
    case CXCursor_UnionDecl:
        return 5;
    case CXCursor_StructDecl:
        return 6;
    default:
        break;
    }
    return 0;
}<|MERGE_RESOLUTION|>--- conflicted
+++ resolved
@@ -825,7 +825,6 @@
     // The !isCursor is var decls and field decls where we set up a target even
     // if they're not considered references
 
-<<<<<<< HEAD
     std::shared_ptr<CursorInfo> &info = mData->symbols[location];
     if (info) {
         if (RTags::isCursor(info->kind))
@@ -839,28 +838,6 @@
                 bestRank = r;
                 best = it;
             }
-=======
-    if (!RTags::isCursor(info->kind) && (!info->symbolLength || info->bestTarget(mData->symbols)->kind == refKind)) {
-        CXSourceRange range = clang_getCursorExtent(cursor);
-        CXSourceLocation rangeStart = clang_getRangeStart(range);
-        CXSourceLocation rangeEnd = clang_getRangeEnd(range);
-        unsigned startLine, startColumn, endLine, endColumn;
-        clang_getSpellingLocation(rangeStart, 0, &startLine, &startColumn, 0);
-        clang_getSpellingLocation(rangeEnd, 0, &endLine, &endColumn, 0);
-        info->startLine = startLine;
-        info->startColumn = startColumn;
-        info->endLine = endLine;
-        info->endColumn = endColumn;
-        info->definition = false;
-        info->kind = kind;
-        if (isOperator) {
-            unsigned start, end;
-            clang_getSpellingLocation(rangeStart, 0, 0, 0, &start);
-            clang_getSpellingLocation(rangeEnd, 0, 0, 0, &end);
-            info->symbolLength = end - start;
-        } else {
-            info->symbolLength = refInfo->symbolLength;
->>>>>>> 3a10d556
         }
         if (best != targets.end() && best->first != location) // another target is better
             return info;
@@ -872,8 +849,8 @@
     CXSourceRange range = clang_getCursorExtent(cursor);
     CXSourceLocation rangeStart = clang_getRangeStart(range);
     CXSourceLocation rangeEnd = clang_getRangeEnd(range);
-    clang_getPresumedLocation(rangeStart, 0, &info->startLine, &info->startColumn);
-    clang_getPresumedLocation(rangeEnd, 0, &info->endLine, &info->endColumn);
+    clang_getSpellingLocation(rangeStart, 0, &info->startLine, &info->startColumn, 0);
+    clang_getSpellingLocation(rangeEnd, 0, &info->endLine, &info->endColumn, 0);
     info->definition = false;
     info->kind = kind;
     if (isOperator) {
@@ -1022,7 +999,6 @@
             }
         }
 
-<<<<<<< HEAD
         info->symbolName = addNamePermutations(cursor, location, typeOverride);
     }
 
@@ -1030,28 +1006,14 @@
     CXSourceLocation rangeStart = clang_getRangeStart(range);
     CXSourceLocation rangeEnd = clang_getRangeEnd(range);
     unsigned startLine, startColumn, endLine, endColumn;
-    clang_getPresumedLocation(rangeStart, 0, &startLine, &startColumn);
-    clang_getPresumedLocation(rangeEnd, 0, &endLine, &endColumn);
+    clang_getSpellingLocation(rangeStart, 0, &startLine, &startColumn, 0);
+    clang_getSpellingLocation(rangeEnd, 0, &endLine, &endColumn, 0);
     info->startLine = startLine;
     info->startColumn = startColumn;
     info->endLine = endLine;
     info->endColumn = endColumn;
 
     if (kind == CXCursor_EnumConstantDecl) {
-=======
-        CXSourceRange range = clang_getCursorExtent(cursor);
-        CXSourceLocation rangeStart = clang_getRangeStart(range);
-        CXSourceLocation rangeEnd = clang_getRangeEnd(range);
-        unsigned startLine, startColumn, endLine, endColumn;
-        clang_getSpellingLocation(rangeStart, 0, &startLine, &startColumn, 0);
-        clang_getSpellingLocation(rangeEnd, 0, &endLine, &endColumn, 0);
-        info->startLine = startLine;
-        info->startColumn = startColumn;
-        info->endLine = endLine;
-        info->endColumn = endColumn;
-
-        if (kind == CXCursor_EnumConstantDecl) {
->>>>>>> 3a10d556
 #if CINDEX_VERSION_MINOR > 1
         info->enumValue = clang_getEnumConstantDeclValue(cursor);
 #else
