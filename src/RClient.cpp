/* This file is part of RTags.

   RTags is free software: you can redistribute it and/or modify
   it under the terms of the GNU General Public License as published by
   the Free Software Foundation, either version 3 of the License, or
   (at your option) any later version.

   RTags is distributed in the hope that it will be useful,
   but WITHOUT ANY WARRANTY; without even the implied warranty of
   MERCHANTABILITY or FITNESS FOR A PARTICULAR PURPOSE.  See the
   GNU General Public License for more details.

   You should have received a copy of the GNU General Public License
   along with RTags.  If not, see <http://www.gnu.org/licenses/>. */

#include "RClient.h"
#include "IndexMessage.h"
#include "LogOutputMessage.h"
#include <rct/Connection.h>
#include <rct/EventLoop.h>
#include <rct/Log.h>
#include <rct/QuitMessage.h>
#include <rct/Rct.h>
#include "RTagsClang.h"
<<<<<<< HEAD
#include <rct/RegExp.h>
#include "FileMap.h"
#include <rct/StopWatch.h>

=======
>>>>>>> 715207fe

struct Option {
    const RClient::OptionType option;
    const char *longOpt;
    const char shortOpt;
    const int argument;
    const char *description;
};

#define DEFAULT_CONNECT_TIMEOUT 1000
#define XSTR(s) #s
#define STR(s) XSTR(s)

struct Option opts[] = {
    { RClient::None, 0, 0, 0, "Options:" },
    { RClient::Verbose, "verbose", 'v', no_argument, "Be more verbose." },
    { RClient::Silent, "silent", 'Q', no_argument, "Be silent." },
    { RClient::Help, "help", 'h', no_argument, "Display this help." },

    { RClient::None, 0, 0, 0, "" },
    { RClient::None, 0, 0, 0, "Rdm:" },
    { RClient::QuitRdm, "quit-rdm", 'q', no_argument, "Tell server to shut down with optional exit code as argument." },
    { RClient::ConnectTimeout, "connect-timeout", 0, required_argument, "Timeout for connecting to rdm in ms (default " STR(DEFAULT_CONNECT_TIMEOUT)  ")." },

    { RClient::None, 0, 0, 0, "" },
    { RClient::None, 0, 0, 0, "Project management:" },
    { RClient::Clear, "clear", 'C', no_argument, "Clear projects." },
    { RClient::Project, "project", 'w', optional_argument, "With arg, select project matching that if unique, otherwise list all projects." },
<<<<<<< HEAD
    { RClient::DeleteProject, "delete-project", 'W', required_argument, "Delete all projects matching regexp." },
=======
    { RClient::DeleteProject, "delete-project", 'W', required_argument, "Delete all projects matching regex." },
    { RClient::UnloadProject, "unload", 'u', required_argument, "Unload project(s) matching argument." },
>>>>>>> 715207fe
    { RClient::ReloadProjects, "reload-projects", 'z', no_argument, "Reload projects from projects file." },
    { RClient::JobCount, "jobcount", 'j', optional_argument, "Set or query current job count. (Prefix with l to set low-priority-job-count)." },

    { RClient::None, 0, 0, 0, "" },
    { RClient::None, 0, 0, 0, "Indexing commands:" },
    { RClient::Compile, "compile", 'c', optional_argument, "Pass compilation arguments to rdm." },
#if CLANG_VERSION_MAJOR > 3 || (CLANG_VERSION_MAJOR == 3 && CLANG_VERSION_MINOR > 3)
    { RClient::LoadCompilationDatabase, "load-compilation-database", 'J', optional_argument, "Load compile_commands.json from directory" },
#endif
    { RClient::Suspend, "suspend", 'X', optional_argument, "Dump suspended files (don't track changes in these files) with no arg. Otherwise toggle suspension for arg." },

    { RClient::None, 0, 0, 0, "" },
    { RClient::None, 0, 0, 0, "Query commands:" },
    { RClient::FollowLocation, "follow-location", 'f', required_argument, "Follow this location." },
    { RClient::ReferenceName, "references-name", 'R', required_argument, "Find references matching arg." },
    { RClient::ReferenceLocation, "references", 'r', required_argument, "Find references matching this location." },
    { RClient::ListSymbols, "list-symbols", 'S', optional_argument, "List symbol names matching arg." },
    { RClient::FindSymbols, "find-symbols", 'F', optional_argument, "Find symbols matching arg." },
    { RClient::SymbolInfo, "symbol-info", 'U', required_argument, "Get cursor info for this location." },
    { RClient::Status, "status", 's', optional_argument, "Dump status of rdm. Arg can be symbols or symbolNames." },
    { RClient::IsIndexed, "is-indexed", 'T', required_argument, "Check if rtags knows about, and is ready to return information about, this source file." },
    { RClient::IsIndexing, "is-indexing", 0, no_argument, "Check if rtags is currently indexing files." },
    { RClient::HasFileManager, "has-filemanager", 0, optional_argument, "Check if rtags has info about files in this directory." },
    { RClient::PreprocessFile, "preprocess", 'E', required_argument, "Preprocess file." },
    { RClient::Reindex, "reindex", 'V', optional_argument, "Reindex all files or all files matching pattern." },
    { RClient::CheckReindex, "check-reindex", 'x', optional_argument, "Check if reindexing is necessary for all files matching pattern." },
    { RClient::FindFile, "path", 'P', optional_argument, "Print files matching pattern." },
    { RClient::DumpFile, "dump-file", 'd', required_argument, "Dump source file." },
    { RClient::GenerateTest, "generate-test", 0, required_argument, "Generate a test for a given source file." },
    { RClient::RdmLog, "rdm-log", 'g', no_argument, "Receive logs from rdm." },
    { RClient::FixIts, "fixits", 0, required_argument, "Get fixits for file." },
    { RClient::RemoveFile, "remove", 'D', required_argument, "Remove file from project." },
    { RClient::FindProjectRoot, "find-project-root", 0, required_argument, "Use to check behavior of find-project-root." },
    { RClient::FindProjectBuildRoot, "find-project-build-root", 0, required_argument, "Use to check behavior of find-project-root for builds." },
    { RClient::Sources, "sources", 0, optional_argument, "Dump sources for source file." },
    { RClient::Dependencies, "dependencies", 0, required_argument, "Dump dependencies for source file." },
    { RClient::ReloadFileManager, "reload-file-manager", 'B', no_argument, "Reload file manager." },
    { RClient::Man, "man", 0, no_argument, "Output XML for xmltoman to generate man page for rc :-)" },
    { RClient::CodeCompleteAt, "code-complete-at", 'l', required_argument, "Code complete at location: arg is file:line:col." },
    { RClient::PrepareCodeCompleteAt, "prepare-code-complete-at", 'b', required_argument, "Prepare code completion at location: arg is file:line:col." },
    { RClient::SendDiagnostics, "send-diagnostics", 0, required_argument, "Only for debugging. Send data to all -G connections." },
    { RClient::DumpCompletions, "dump-completions", 0, no_argument, "Dump cached completions." },
    { RClient::DumpCompilationDatabase, "dump-compilation-database", 0, no_argument, "Dump compilation database for project." },
    { RClient::SetBuffers, "set-buffers", 0, optional_argument, "Set active buffers (list of filenames for active buffers in editor)." },
    { RClient::ListBuffers, "list-buffers", 0, optional_argument, "List active buffers." },

    { RClient::None, 0, 0, 0, "" },
    { RClient::None, 0, 0, 0, "Command flags:" },
    { RClient::StripParen, "strip-paren", 'p', no_argument, "Strip parens in various contexts." },
    { RClient::Max, "max", 'M', required_argument, "Max lines of output for queries." },
    { RClient::ReverseSort, "reverse-sort", 'O', no_argument, "Sort output reversed." },
    { RClient::Rename, "rename", 0, no_argument, "Used for --find-references to indicate that we're using the results to rename symbols." },
    { RClient::UnsavedFile, "unsaved-file", 0, required_argument, "Pass unsaved file on command line. E.g. --unsaved-file=main.cpp:1200 then write 1200 bytes on stdin." },
    { RClient::LogFile, "log-file", 'L', required_argument, "Log to this file." },
    { RClient::NoContext, "no-context", 'N', no_argument, "Don't print context for locations." },
    { RClient::PathFilter, "path-filter", 'i', required_argument, "Filter out results not matching with arg." },
    { RClient::RangeFilter, "range-filter", 0, required_argument, "Filter out results not in the specified range." },
    { RClient::FilterSystemHeaders, "filter-system-headers", 'H', no_argument, "Don't exempt system headers from path filters." },
    { RClient::AllReferences, "all-references", 'e', no_argument, "Include definitions/declarations/constructors/destructors for references. Used for rename symbol." },
    { RClient::AllTargets, "all-targets", 0, no_argument, "Print all targets for -f. Used for debugging." },
    { RClient::ElispList, "elisp-list", 'Y', no_argument, "Output elisp: (list \"one\" \"two\" ...)." },
    { RClient::Diagnostics, "diagnostics", 'G', no_argument, "Receive continual diagnostics from rdm." },
    { RClient::XmlDiagnostics, "xml-diagnostics", 'm', no_argument, "Receive continual XML formatted diagnostics from rdm." },
    { RClient::MatchRegex, "match-regexp", 'Z', no_argument, "Treat various text patterns as regexps (-P, -i, -V)." },
    { RClient::MatchCaseInsensitive, "match-icase", 'I', no_argument, "Match case insensitively" },
    { RClient::AbsolutePath, "absolute-path", 'K', no_argument, "Print files with absolute path." },
    { RClient::SocketFile, "socket-file", 'n', required_argument, "Use this socket file (default ~/.rdm)." },
    { RClient::Timeout, "timeout", 'y', required_argument, "Max time in ms to wait for job to finish (default no timeout)." },
    { RClient::FindVirtuals, "find-virtuals", 'k', no_argument, "Use in combinations with -R or -r to show other implementations of this function." },
    { RClient::FindFilePreferExact, "find-file-prefer-exact", 'A', no_argument, "Use to make --find-file prefer exact matches over partial matches." },
    { RClient::SymbolInfoIncludeParents, "symbol-info-include-parents", 0, no_argument, "Use to make --symbol-info include parent symbols." },
    { RClient::SymbolInfoExcludeTargets, "symbol-info-exclude-targets", 0, no_argument, "Use to make --symbol-info exclude target symbols." },
    { RClient::SymbolInfoExcludeReferences, "symbol-info-exclude-references", 0, no_argument, "Use to make --symbol-info exclude reference symbols." },
    { RClient::CursorKind, "cursor-kind", 0, no_argument, "Include cursor kind in --find-symbols output." },
    { RClient::DisplayName, "display-name", 0, no_argument, "Include display name in --find-symbols output." },
    { RClient::CurrentFile, "current-file", 0, required_argument, "Pass along which file is being edited to give rdm a better chance at picking the right project." },
    { RClient::DeclarationOnly, "declaration-only", 0, no_argument, "Filter out definitions (unless inline).", },
    { RClient::IMenu, "imenu", 0, no_argument, "Use with --list-symbols to provide output for (rtags-imenu) (filter namespaces, fully qualified function names, ignore certain symbols etc)." },
    { RClient::ContainingFunction, "containing-function", 'o', no_argument, "Include name of containing function in output."},
    { RClient::BuildIndex, "build-index", 0, required_argument, "For sources with multiple builds, use the arg'th." },
    { RClient::CompilationFlagsOnly, "compilation-flags-only", 0, no_argument, "For --source, only print compilation flags." },
    { RClient::CompilationFlagsSplitLine, "compilation-flags-split-line", 0, no_argument, "For --source, print one compilation flag per line." },
    { RClient::DumpIncludeHeaders, "dump-include-headers", 0, no_argument, "For --dump-file, also dump dependencies." },
    { RClient::SilentQuery, "silent-query", 0, no_argument, "Don't log this request in rdm." },
    { RClient::SynchronousCompletions, "synchronous-completions", 0, no_argument, "Wait for completion results." },
    { RClient::UnescapeCompileCommands, "unescape-compile-commands", 0, no_argument, "Unescape \\'s and unquote arguments to -c." },
    { RClient::NoUnescapeCompileCommands, "no-unescape-compile-commands", 0, no_argument, "Escape \\'s and unquote arguments to -c." },
    { RClient::NoSortReferencesByInput, "no-sort-references-by-input", 0, no_argument, "Don't sort references by input position." },
    { RClient::ProjectRoot, "project-root", 0, required_argument, "Override project root for compile commands." },
    { RClient::RTagsConfig, "rtags-config", 0, required_argument, "Print out .rtags-config for argument." },
    { RClient::WildcardSymbolNames, "wildcard-symbol-names", 'a', no_argument, "Expand * like wildcards in --list-symbols" },
    { RClient::NoColor, "no-color", 0, no_argument, "Don't colorize context. " },
    { RClient::None, 0, 0, 0, 0 }
};

static void help(FILE *f, const char* app)
{
    List<String> out;
    int longest = 0;
    for (int i=0; opts[i].description; ++i) {
        if (!opts[i].longOpt && !opts[i].shortOpt) {
            out.append(String());
        } else {
            out.append(String::format<64>("  %s%s%s%s",
                                          opts[i].longOpt ? String::format<4>("--%s", opts[i].longOpt).constData() : "",
                                          opts[i].longOpt && opts[i].shortOpt ? "|" : "",
                                          opts[i].shortOpt ? String::format<2>("-%c", opts[i].shortOpt).constData() : "",
                                          opts[i].argument == required_argument ? " [arg] "
                                          : opts[i].argument == optional_argument ? " [optional] " : ""));
            longest = std::max<int>(out[i].size(), longest);
        }
    }
    fprintf(f, "%s options...\n", app);
    const int count = out.size();
    for (int i=0; i<count; ++i) {
        if (out.at(i).isEmpty()) {
            fprintf(f, "%s\n", opts[i].description);
        } else {
            fprintf(f, "%s%s %s\n",
                    out.at(i).constData(),
                    String(longest - out.at(i).size(), ' ').constData(),
                    opts[i].description);
        }
    }
}

static void man()
{
    String out =
        "<!DOCTYPE manpage SYSTEM \"http://masqmail.cx/xmltoman/xmltoman.dtd\">\n"
        "<?xml-stylesheet type=\"text/xsl\" href=\"http://masqmail.cx/xmltoman/xmltoman.xsl\"?>\n"
        "\n"
        "<manpage name=\"rc\" section=\"1\" desc=\"command line client for RTags\">\n"
        "\n"
        "<synopsis>\n"
        "  <cmd>rc <arg>file.1.xml</arg> > file.1</cmd>\n"
        "</synopsis>\n"
        "\n"
        "<description>\n"
        "\n"
        "<p>rc is a command line client used to control RTags.</p>\n"
        "\n"
        "</description>\n";
    for (int i=0; opts[i].description; ++i) {
        if (*opts[i].description) {
            if (!opts[i].longOpt && !opts[i].shortOpt) {
                if (i)
                    out.append("</section>\n");
                out.append(String::format<128>("<section name=\"%s\">\n", opts[i].description));
            } else {
                out.append(String::format<64>("  <option>%s%s%s%s<optdesc>%s</optdesc></option>\n",
                                              opts[i].longOpt ? String::format<4>("--%s", opts[i].longOpt).constData() : "",
                                              opts[i].longOpt && opts[i].shortOpt ? "|" : "",
                                              opts[i].shortOpt ? String::format<2>("-%c", opts[i].shortOpt).constData() : "",
                                              opts[i].argument == required_argument ? " [arg] "
                                              : opts[i].argument == optional_argument ? " [optional] " : "",
                                              opts[i].description));
            }
        }
    }
    out.append("</section>\n"
               "<section name=\"Authors\">\n"
               "  <p>RTags was written by Jan Erik Hanssen &lt;jhanssen@gmail.com&gt; and Anders Bakken &lt;abakken@gmail.com&gt;</p>\n"
               "</section>\n"
               "<section name=\"See also\">\n"
               "  <p><manref name=\"rdm\" section=\"1\"/></p>\n"
               "</section>\n"
               "<section name=\"Comments\">\n"
               "  <p>This man page was written using <manref name=\"xmltoman\" section=\"1\" href=\"http://masqmail.cx/xmltoman/\"/>.</p>\n"
               "</section>\n"
               "</manpage>\n");
    printf("%s", out.constData());
}

class RCCommand
{
public:
    RCCommand() {}
    virtual ~RCCommand() {}
    virtual bool exec(RClient *rc, Connection *connection) = 0;
    virtual String description() const = 0;
};

class QueryCommand : public RCCommand
{
public:
    QueryCommand(QueryMessage::Type t, const String &q)
        : RCCommand(), type(t), query(q), extraQueryFlags(0)
    {}

    const QueryMessage::Type type;
    const String query;
    unsigned int extraQueryFlags;

    virtual bool exec(RClient *rc, Connection *connection)
    {
        QueryMessage msg(type);
        msg.init(rc->argc(), rc->argv());
        msg.setQuery(query);
        msg.setBuildIndex(rc->buildIndex());
        msg.setUnsavedFiles(rc->unsavedFiles());
        msg.setFlags(extraQueryFlags | rc->queryFlags());
        msg.setMax(rc->max());
        msg.setPathFilters(rc->pathFilters().toList());
        msg.setRangeFilter(rc->minOffset(), rc->maxOffset());
        msg.setCurrentFile(rc->currentFile());
        return connection->send(msg);
    }

    virtual String description() const
    {
        return ("QueryMessage " + String::number(type) + " " + query);
    }
};

class QuitCommand : public RCCommand
{
public:
    QuitCommand(int exit)
        : RCCommand(), mExitCode(exit)
    {}

    virtual bool exec(RClient *, Connection *connection)
    {
        const QuitMessage msg(mExitCode);
        return connection->send(msg);
    }
    virtual String description() const
    {
        return String::format<32>("QuitMessage(%d)", mExitCode);
    }
private:
    const int mExitCode;
};

class RdmLogCommand : public RCCommand
{
public:
    enum { Default = -3 };

    RdmLogCommand(int level)
        : RCCommand(), mLevel(level)
    {
    }
    virtual bool exec(RClient *rc, Connection *connection)
    {
        LogOutputMessage msg(mLevel == Default ? rc->logLevel() : mLevel);
        msg.init(rc->argc(), rc->argv());
        return connection->send(msg);
    }
    virtual String description() const
    {
        return "RdmLogCommand";
    }
    const int mLevel;
};

class CompileCommand : public RCCommand
{
public:
    CompileCommand(const Path &c, const String &a, RClient::EscapeMode e)
        : RCCommand(), cwd(c), args(a), escapeMode(e)
    {}
    CompileCommand(const Path &dir, RClient::EscapeMode e)
        : RCCommand(), compilationDatabaseDir(dir), escapeMode(e)
    {}

    const Path compilationDatabaseDir;
    const Path cwd;
    const String args;
    const RClient::EscapeMode escapeMode;
    virtual bool exec(RClient *rc, Connection *connection)
    {
        bool escape = false;
        switch (rc->mEscapeMode) {
        case RClient::Escape_Auto:
            escape = (escapeMode == RClient::Escape_Do);
            break;
        case RClient::Escape_Do:
            escape = true;
            break;
        case RClient::Escape_Dont:
            escape = false;
            break;
        }
        IndexMessage msg;
        msg.init(rc->argc(), rc->argv());
        msg.setWorkingDirectory(cwd);
        msg.setEscape(escape);
        msg.setArguments(args);
        msg.setCompilationDatabaseDir(compilationDatabaseDir);
        if (!rc->projectRoot().isEmpty())
            msg.setProjectRoot(rc->projectRoot());

        return connection->send(msg);
    }
    virtual String description() const
    {
        return ("IndexMessage " + cwd);
    }
};

RClient::RClient()
    : mQueryFlags(0), mMax(-1), mLogLevel(0), mTimeout(-1),
      mMinOffset(-1), mMaxOffset(-1), mConnectTimeout(DEFAULT_CONNECT_TIMEOUT),
      mBuildIndex(0), mEscapeMode(Escape_Auto), mArgc(0), mArgv(0)
{
}

RClient::~RClient()
{
    cleanupLogging();
}

void RClient::addQuery(QueryMessage::Type type, const String &query, unsigned int extraQueryFlags)
{
    std::shared_ptr<QueryCommand> cmd(new QueryCommand(type, query));
    cmd->extraQueryFlags = extraQueryFlags;
    mCommands.append(cmd);
}

void RClient::addQuitCommand(int exitCode)
{
    std::shared_ptr<QuitCommand> cmd(new QuitCommand(exitCode));
    mCommands.append(cmd);
}

void RClient::addLog(int level)
{
    mCommands.append(std::shared_ptr<RCCommand>(new RdmLogCommand(level)));
}

void RClient::addCompile(const Path &cwd, const String &args, EscapeMode mode)
{
    mCommands.append(std::shared_ptr<RCCommand>(new CompileCommand(cwd, args, mode)));
}

void RClient::addCompile(const Path &dir, EscapeMode mode)
{
    mCommands.append(std::shared_ptr<RCCommand>(new CompileCommand(dir, mode)));
}

int RClient::exec()
{
    RTags::initMessages();

    EventLoop::SharedPtr loop(new EventLoop);
    loop->init(EventLoop::MainEventLoop);

    const int commandCount = mCommands.size();
    Connection connection(NumOptions);
    connection.newMessage().connect(std::bind(&RClient::onNewMessage, this,
                                              std::placeholders::_1, std::placeholders::_2));
    connection.finished().connect(std::bind([](){ EventLoop::eventLoop()->quit(); }));
    connection.disconnected().connect(std::bind([](){ EventLoop::eventLoop()->quit(); }));
    if (!connection.connectUnix(mSocketFile, mConnectTimeout)) {
        error("Can't seem to connect to server");
        return 1;
    }
    int ret = 0;
    for (int i=0; i<commandCount; ++i) {
        const std::shared_ptr<RCCommand> &cmd = mCommands.at(i);
        debug() << "running command " << cmd->description();
        if (!cmd->exec(this, &connection) || loop->exec(timeout()) != EventLoop::Success) {
            ret = 1;
            break;
        }
    }
    if (connection.client())
        connection.client()->close();
    mCommands.clear();
    if (!ret)
        ret = connection.finishStatus();
    return ret;
}

bool RClient::parse(int &argc, char **argv)
{
    Rct::findExecutablePath(*argv);
    mSocketFile = Path::home() + ".rdm.file";

    List<option> options;
    options.reserve(sizeof(opts) / sizeof(Option));
    List<std::shared_ptr<QueryCommand> > projectCommands;

    String shortOptionString;
    Hash<int, Option*> shortOptions, longOptions;
    for (int i=0; opts[i].description; ++i) {
        if (opts[i].option != None) {
            const option opt = { opts[i].longOpt, opts[i].argument, 0, opts[i].shortOpt };
            if (opts[i].shortOpt) {
                shortOptionString.append(opts[i].shortOpt);
                switch (opts[i].argument) {
                case no_argument:
                    break;
                case required_argument:
                    shortOptionString.append(':');
                    break;
                case optional_argument:
                    shortOptionString.append("::");
                    break;
                }
                assert(!shortOptions.contains(opts[i].shortOpt));
                shortOptions[opts[i].shortOpt] = &opts[i];
            }
            if (opts[i].longOpt)
                longOptions[options.size()] = &opts[i];
            options.push_back(opt);
        }
    }

    if (getenv("RTAGS_DUMP_UNUSED")) {
        String unused;
        for (int i=0; i<26; ++i) {
            if (!shortOptionString.contains('a' + i))
                unused.append('a' + i);
            if (!shortOptionString.contains('A' + i))
                unused.append('A' + i);
        }
        printf("Unused: %s\n", unused.constData());
        for (int i=0; opts[i].description; ++i) {
            if (opts[i].longOpt) {
                if (!opts[i].shortOpt) {
                    printf("No shortoption for %s\n", opts[i].longOpt);
                } else if (opts[i].longOpt[0] != opts[i].shortOpt) {
                    printf("Not ideal option for %s|%c\n", opts[i].longOpt, opts[i].shortOpt);
                }
            }
        }
        return 0;
    }

    {
        const option opt = { 0, 0, 0, 0 };
        options.push_back(opt);
    }

    Path logFile;
    unsigned int logFlags = 0;

    enum State {
        Parsing,
        Done,
        Error
    } state = Parsing;
    while (true) {
        int idx = -1;
        const int c = getopt_long(argc, argv, shortOptionString.constData(), options.data(), &idx);
        switch (c) {
        case -1:
            state = Done;
            break;
        case '?':
        case ':':
            state = Error;
            break;
        default:
            break;
        }
        if (state != Parsing)
            break;

        const Option *opt = (idx == -1 ? shortOptions.value(c) : longOptions.value(idx));
        assert(opt);

        if (!isatty(STDOUT_FILENO)) {
            mQueryFlags |= QueryMessage::NoColor;
        }

        switch (opt->option) {
        case None:
        case NumOptions:
            assert(0);
            break;
        case Help:
            help(stdout, argv[0]);
            return false;
        case Man:
            man();
            return false;
        case SocketFile:
            mSocketFile = optarg;
            break;
        case IMenu:
            mQueryFlags |= QueryMessage::IMenu;
            break;
        case CompilationFlagsOnly:
            mQueryFlags |= QueryMessage::CompilationFlagsOnly;
            break;
        case NoColor:
            mQueryFlags |= QueryMessage::NoColor;
            break;
        case CompilationFlagsSplitLine:
            mQueryFlags |= QueryMessage::CompilationFlagsSplitLine;
            break;
        case ContainingFunction:
            mQueryFlags |= QueryMessage::ContainingFunction;
            break;
        case DeclarationOnly:
            mQueryFlags |= QueryMessage::DeclarationOnly;
            break;
        case FindVirtuals:
            mQueryFlags |= QueryMessage::FindVirtuals;
            break;
        case FindFilePreferExact:
            mQueryFlags |= QueryMessage::FindFilePreferExact;
            break;
        case SymbolInfoIncludeParents:
            mQueryFlags |= QueryMessage::SymbolInfoIncludeParents;
            break;
        case SymbolInfoExcludeTargets:
            mQueryFlags |= QueryMessage::SymbolInfoExcludeTargets;
            break;
        case SymbolInfoExcludeReferences:
            mQueryFlags |= QueryMessage::SymbolInfoExcludeReferences;
            break;
        case CursorKind:
            mQueryFlags |= QueryMessage::CursorKind;
            break;
        case SynchronousCompletions:
            mQueryFlags |= QueryMessage::SynchronousCompletions;
            break;
        case DisplayName:
            mQueryFlags |= QueryMessage::DisplayName;
            break;
        case AllReferences:
            mQueryFlags |= QueryMessage::AllReferences;
            break;
        case AllTargets:
            mQueryFlags |= QueryMessage::AllTargets;
            break;
        case MatchCaseInsensitive:
            mQueryFlags |= QueryMessage::MatchCaseInsensitive;
            break;
        case MatchRegex:
            mQueryFlags |= QueryMessage::MatchRegex;
            break;
        case AbsolutePath:
            mQueryFlags |= QueryMessage::AbsolutePath;
            break;
        case ReverseSort:
            mQueryFlags |= QueryMessage::ReverseSort;
            break;
        case Rename:
            mQueryFlags |= QueryMessage::Rename;
            break;
        case ElispList:
            mQueryFlags |= QueryMessage::ElispList;
            break;
        case FilterSystemHeaders:
            mQueryFlags |= QueryMessage::FilterSystemIncludes;
            break;
        case NoContext:
            mQueryFlags |= QueryMessage::NoContext;
            break;
        case PathFilter: {
            Path p = optarg;
            p.resolve();
            mPathFilters.insert(p);
            break; }
        case WildcardSymbolNames: {
            mQueryFlags |= QueryMessage::WildcardSymbolNames;
            break; }
        case RangeFilter: {
            std::cmatch caps;
            std::regex rx("^([0-9]+)-([0-9]+*)$");
            if (!Rct::contains(optarg, rx, &caps) || caps.size() != 3) {
                fprintf(stderr, "Can't parse range, must be uint-uint. E.g. 1-123\n");
                return false;
            } else {
                mMinOffset = atoi(caps.str(1).c_str());
                mMaxOffset = atoi(caps.str(2).c_str());
                if (mMaxOffset <= mMinOffset || mMinOffset < 0) {
                    fprintf(stderr, "Invalid range (%d-%d), must be uint-uint. E.g. 1-123\n", mMinOffset, mMaxOffset);
                    return false;
                }
            }
            break; }
        case Verbose:
            ++mLogLevel;
            break;
        case PrepareCodeCompleteAt:
        case CodeCompleteAt: {
            std::cmatch caps;
            std::regex rx("^(.*):([0-9]+):([0-9]+)");
            if (!Rct::contains(optarg, rx, &caps) || caps.size() != 4) {
                fprintf(stderr, "Can't decode argument for --code-complete-at [%s]\n", optarg);
                return false;
            }
            const Path path = Path::resolved(caps.str(1), Path::MakeAbsolute);
            if (!path.isFile()) {
                fprintf(stderr, "Can't decode argument for --code-complete-at [%s]\n", optarg);
                return false;
            }

            String out;
            {
                Serializer serializer(out);
                serializer << path << atoi(caps.str(2).c_str()) << atoi(caps.str(3).c_str());
            }
            addQuery(opt->option == CodeCompleteAt ? QueryMessage::CodeCompleteAt : QueryMessage::PrepareCodeCompleteAt, out);
            break; }
        case Silent:
            mLogLevel = -1;
            break;
        case LogFile:
            logFile = optarg;
            break;
        case StripParen:
            mQueryFlags |= QueryMessage::StripParentheses;
            break;
        case DumpIncludeHeaders:
            mQueryFlags |= QueryMessage::DumpIncludeHeaders;
            break;
        case SilentQuery:
            mQueryFlags |= QueryMessage::SilentQuery;
            break;
        case BuildIndex: {
            bool ok;
            mBuildIndex = String(optarg).toULongLong(&ok);
            if (!ok) {
                fprintf(stderr, "--build-index [arg] must be >= 0\n");
                return false;
            }
            break; }
        case ConnectTimeout:
            mConnectTimeout = atoi(optarg);
            if (mConnectTimeout < 0) {
                fprintf(stderr, "--connect-timeout [arg] must be >= 0\n");
                return false;
            }
            break;
        case Max:
            mMax = atoi(optarg);
            if (mMax <= 0) {
                fprintf(stderr, "-M [arg] must be positive integer\n");
                return false;
            }
            break;
        case Timeout:
            mTimeout = atoi(optarg);
            if (mTimeout <= 0) {
                fprintf(stderr, "-y [arg] must be positive integer\n");
                return false;
            }
            break;
        case UnsavedFile: {
            const String arg(optarg);
            const int colon = arg.lastIndexOf(':');
            if (colon == -1) {
                fprintf(stderr, "Can't parse -u [%s]\n", optarg);
                return false;
            }
            const int bytes = atoi(arg.constData() + colon + 1);
            if (!bytes) {
                fprintf(stderr, "Can't parse -u [%s]\n", optarg);
                return false;
            }
            const Path path = Path::resolved(arg.left(colon));
            if (!path.isFile()) {
                fprintf(stderr, "Can't open [%s] for reading\n", arg.left(colon).nullTerminated());
                return false;
            }

            String contents(bytes, '\0');
            const int r = fread(contents.data(), 1, bytes, stdin);
            if (r != bytes) {
                fprintf(stderr, "Read error %d (%s). Got %d, expected %d\n",
                        errno, Rct::strerror(errno).constData(), r, bytes);
                return false;
            }
            mUnsavedFiles[path] = contents;
            break; }
        case FollowLocation:
        case SymbolInfo:
        case ReferenceLocation: {
            const String encoded = Location::encode(optarg);
            if (encoded.isEmpty()) {
                fprintf(stderr, "Can't resolve argument %s\n", optarg);
                return false;
            }
            QueryMessage::Type type = QueryMessage::Invalid;
            switch (opt->option) {
            case FollowLocation: type = QueryMessage::FollowLocation; break;
            case SymbolInfo: type = QueryMessage::SymbolInfo; break;
            case ReferenceLocation: type = QueryMessage::ReferencesLocation; break;
            default: assert(0); break;
            }
            addQuery(type, encoded, QueryMessage::HasLocation);
            break; }
        case CurrentFile:
            mCurrentFile.append(optarg);
            break;
        case ReloadFileManager:
            addQuery(QueryMessage::ReloadFileManager);
            break;
        case DumpCompletions:
            addQuery(QueryMessage::DumpCompletions);
            break;
        case DumpCompilationDatabase:
            addQuery(QueryMessage::DumpCompilationDatabase);
            break;
        case ReloadProjects:
            addQuery(QueryMessage::ReloadProjects);
            break;
        case Clear:
            addQuery(QueryMessage::ClearProjects);
            break;
        case RdmLog:
            addLog(RdmLogCommand::Default);
            break;
        case Diagnostics:
            addLog(RTags::CompilationError);
            break;
        case XmlDiagnostics:
            addLog(RTags::CompilationErrorXml);
            break;
        case QuitRdm: {
            const char *arg = 0;
            if (optarg) {
                arg = optarg;
            } else if (optind < argc && argv[optind][0] != '-') {
                arg = argv[optind++];
            }
            int exit = 0;
            if (arg) {
                bool ok;
                exit = String(arg).toLongLong(&ok);
                if (!ok) {
                    fprintf(stderr, "Invalid argument to -q\n");
                    return 1;
                }
            }
            addQuitCommand(exit);
            break; }
        case DeleteProject:
            addQuery(QueryMessage::DeleteProject, optarg);
            break;
        case SendDiagnostics:
            addQuery(QueryMessage::SendDiagnostics, optarg);
            break;
        case FindProjectRoot: {
            const Path p = Path::resolved(optarg);
            printf("findProjectRoot [%s] => [%s]\n", p.constData(),
                   RTags::findProjectRoot(p, RTags::SourceRoot).constData());
            return false; }
        case FindProjectBuildRoot: {
            const Path p = Path::resolved(optarg);
            printf("findProjectRoot [%s] => [%s]\n", p.constData(),
                   RTags::findProjectRoot(p, RTags::BuildRoot).constData());
            return false; }
        case RTagsConfig: {
            const Path p = Path::resolved(optarg);
            Map<String, String> config = RTags::rtagsConfig(p);
            printf("rtags-config: %s:\n", p.constData());
            for (const auto &it : config) {
                printf("%s: \"%s\"\n", it.first.constData(), it.second.constData());
            }
            return false; }
        case CheckReindex:
        case Reindex:
        case Project:
        case FindFile:
        case ListSymbols:
        case FindSymbols:
        case Sources:
        case JobCount:
        case Status: {
            unsigned int extraQueryFlags = 0;
            QueryMessage::Type type = QueryMessage::Invalid;
            switch (opt->option) {
            case CheckReindex: type = QueryMessage::CheckReindex; break;
            case Reindex: type = QueryMessage::Reindex; break;
            case Project: type = QueryMessage::Project; break;
            case FindFile: type = QueryMessage::FindFile; break;
            case Sources: type = QueryMessage::Sources; break;
            case Status: type = QueryMessage::Status; break;
            case ListSymbols: type = QueryMessage::ListSymbols; break;
            case FindSymbols: type = QueryMessage::FindSymbols; break;
            case JobCount: type = QueryMessage::JobCount; break;
            default: assert(0); break;
            }

            const char *arg = 0;
            if (optarg) {
                arg = optarg;
            } else if (optind < argc && argv[optind][0] != '-') {
                arg = argv[optind++];
            }
            if (arg) {
                Path p(arg);
                if (opt->option != FindFile && p.exists()) {
                    p.resolve();
                    addQuery(type, p, extraQueryFlags);
                } else {
                    addQuery(type, arg, extraQueryFlags);
                }
            } else {
                addQuery(type, String(), extraQueryFlags);
            }
            assert(!mCommands.isEmpty());
            if (type == QueryMessage::Project)
                projectCommands.append(std::static_pointer_cast<QueryCommand>(mCommands.back()));
            break; }
        case ListBuffers:
            addQuery(QueryMessage::SetBuffers);
            break;
        case SetBuffers: {
            const char *arg = 0;
            if (optarg) {
                arg = optarg;
            } else if (optind < argc && (argv[optind][0] != '-' || !strcmp(argv[optind], "-"))) {
                arg = argv[optind++];
            }
            String encoded;
            if (arg) {
                List<Path> paths;
                auto addBuffer = [&paths](const String &p) {
                    if (p.isEmpty())
                        return;
                    Path path(p);
                    if (path.resolve() && path.isFile()) {
                        paths.append(path);
                    } else {
                        fprintf(stderr, "\"%s\" doesn't seem to be a file.\n", p.constData());
                    }
                };

                if (!strcmp(arg, "-")) {
                    char buf[1024];
                    while (fgets(buf, sizeof(buf), stdin)) {
                        String arg(buf);
                        if (arg.endsWith('\n'))
                            arg.chop(1);
                        addBuffer(arg);
                    }
                } else {
                    for (const String &buffer : String(arg).split(';')) {
                        addBuffer(buffer);
                    }
                }
                Serializer serializer(encoded);
                serializer << paths;
            }
            addQuery(QueryMessage::SetBuffers, encoded);
            break; }
        case LoadCompilationDatabase: {
#if CLANG_VERSION_MAJOR > 3 || (CLANG_VERSION_MAJOR == 3 && CLANG_VERSION_MINOR > 3)
            Path dir;
            if (optarg) {
                dir = optarg;
            } else if (optind < argc && argv[optind][0] != '-') {
                dir = argv[optind++];
            } else {
                dir = Path::pwd();
            }
            dir.resolve(Path::MakeAbsolute);
            if (!dir.exists()) {
                fprintf(stderr, "%s does not seem to exist\n", dir.constData());
                return false;
            }
            if (!dir.isDir()) {
                if (dir.isFile() && dir.endsWith("/compile_commands.json")) {
                    dir = dir.parentDir();
                } else {
                    fprintf(stderr, "%s is not a directory\n", dir.constData());
                    return false;
                }
            }
            if (!dir.endsWith('/'))
                dir += '/';
            const Path file = dir + "compile_commands.json";
            if (!file.isFile()) {
                fprintf(stderr, "no compile_commands.json file in %s\n", dir.constData());
                return false;
            }
            addCompile(dir, Escape_Auto);
#endif
            break; }
        case HasFileManager: {
            Path p;
            if (optarg) {
                p = optarg;
            } else if (optind < argc && argv[optind][0] != '-') {
                p = argv[optind++];
            } else {
                p = ".";
            }
            p.resolve(Path::MakeAbsolute);
            if (!p.exists()) {
                fprintf(stderr, "%s does not seem to exist\n", optarg);
                return false;
            }
            if (p.isDir())
                p.append('/');
            addQuery(QueryMessage::HasFileManager, p);
            break; }
        case ProjectRoot: {
            Path p = optarg;
            if (!p.isDir()) {
                fprintf(stderr, "%s does not seem to be a directory\n", optarg);
                return false;
            }

            p.resolve(Path::MakeAbsolute);
            mProjectRoot = p;
            break; }
        case Suspend: {
            Path p;
            if (optarg) {
                p = optarg;
            } else if (optind < argc && argv[optind][0] != '-') {
                p = argv[optind++];
            }
            if (!p.isEmpty()) {
                if (p != "clear" && p != "all") {
                    p.resolve(Path::MakeAbsolute);
                    if (!p.isFile()) {
                        fprintf(stderr, "%s is not a file\n", optarg);
                        return false;
                    }
                }
            }
            addQuery(QueryMessage::Suspend, p);
            break; }
        case Compile: {
            String args = optarg;
            while (optind < argc) {
                if (!args.isEmpty())
                    args.append(' ');
                args.append(argv[optind++]);
            }
            if (args == "-" || args.isEmpty()) {
                char buf[16384];
                while (fgets(buf, sizeof(buf), stdin)) {
                    addCompile(Path::pwd(), buf, Escape_Do);
                }
            } else {
                addCompile(Path::pwd(), args, Escape_Dont);
            }
            break; }
        case IsIndexing:
            addQuery(QueryMessage::IsIndexing);
            break;
        case UnescapeCompileCommands:
            mEscapeMode = Escape_Do;
            break;
        case NoUnescapeCompileCommands:
            mEscapeMode = Escape_Dont;
            break;
        case NoSortReferencesByInput:
            mQueryFlags |= QueryMessage::NoSortReferencesByInput;
            break;
        case IsIndexed:
        case DumpFile:
        case Dependencies:
        case GenerateTest:
        case FixIts: {
            Path p = optarg;
            if (!p.exists()) {
                fprintf(stderr, "%s does not exist\n", optarg);
                return false;
            }

            if (!p.isAbsolute())
                p.prepend(Path::pwd());

            if (p.isDir()) {
                if (opt->option != IsIndexed) {
                    fprintf(stderr, "%s is not a file\n", optarg);
                    return false;
                } else if (!p.endsWith('/')) {
                    p.append('/');
                }
            }
            p.resolve();
            QueryMessage::Type type = QueryMessage::Invalid;
            switch (opt->option) {
            case GenerateTest: type = QueryMessage::GenerateTest; break;
            case Dependencies: type = QueryMessage::Dependencies; break;
            case FixIts: type = QueryMessage::FixIts; break;
            case DumpFile: type = QueryMessage::DumpFile; break;
            case IsIndexed: type = QueryMessage::IsIndexed; break;
            default: assert(0); break;
            }

            addQuery(type, p);
            break; }
        case PreprocessFile: {
            Path p = optarg;
            p.resolve(Path::MakeAbsolute);
            if (!p.isFile()) {
                fprintf(stderr, "%s is not a file\n", optarg);
                return false;
            }
            addQuery(QueryMessage::PreprocessFile, p);
            break; }

        case RemoveFile: {
            const Path p = Path::resolved(optarg, Path::MakeAbsolute);
            if (!p.exists()) {
                addQuery(QueryMessage::RemoveFile, p);
            } else {
                addQuery(QueryMessage::RemoveFile, optarg);
            }
            break; }
        case ReferenceName:
            addQuery(QueryMessage::ReferencesName, optarg);
            break;
        }
    }
    if (state == Error) {
        help(stderr, argv[0]);
        return false;
    }

    if (optind < argc) {
        fprintf(stderr, "rc: unexpected option -- '%s'\n", argv[optind]);
        return false;
    }

    if (!initLogging(argv[0], LogStderr, mLogLevel, logFile, logFlags)) {
        fprintf(stderr, "Can't initialize logging with %d %s 0x%0x\n",
                mLogLevel, logFile.constData(), logFlags);
        return false;
    }


    if (mCommands.isEmpty()) {
        help(stderr, argv[0]);
        return false;
    }
    if (mCommands.size() > projectCommands.size()) {
        // If there's more than one command one likely does not want output from
        // the queryCommand (unless there's no arg specified for it). This is so
        // we don't have to pass a different flag for auto-updating project
        // using the current buffer but rather piggy-back on --project
        const int count = projectCommands.size();
        for (int i=0; i<count; ++i) {
            std::shared_ptr<QueryCommand> &cmd = projectCommands[i];
            if (!cmd->query.isEmpty()) {
                cmd->extraQueryFlags |= QueryMessage::Silent;
            }
        }
    }

    if (!logFile.isEmpty() || mLogLevel > 0) {
        Log l(1);
        l << argc;
        for (int i = 0; i < argc; ++i)
            l << " " << argv[i];
    }
    mArgc = argc;
    mArgv = argv;

    return true;
}

void RClient::onNewMessage(const std::shared_ptr<Message> &message, Connection *)
{
    if (message->messageId() == ResponseMessage::MessageId) {
        const String response = std::static_pointer_cast<ResponseMessage>(message)->data();
        if (!response.isEmpty()) {
            fprintf(stdout, "%s\n", response.constData());
            fflush(stdout);
        }
    } else {
        error("Unexpected message: %d", message->messageId());
    }
}<|MERGE_RESOLUTION|>--- conflicted
+++ resolved
@@ -22,13 +22,9 @@
 #include <rct/QuitMessage.h>
 #include <rct/Rct.h>
 #include "RTagsClang.h"
-<<<<<<< HEAD
-#include <rct/RegExp.h>
 #include "FileMap.h"
 #include <rct/StopWatch.h>
-
-=======
->>>>>>> 715207fe
+#include <regex>
 
 struct Option {
     const RClient::OptionType option;
@@ -57,12 +53,7 @@
     { RClient::None, 0, 0, 0, "Project management:" },
     { RClient::Clear, "clear", 'C', no_argument, "Clear projects." },
     { RClient::Project, "project", 'w', optional_argument, "With arg, select project matching that if unique, otherwise list all projects." },
-<<<<<<< HEAD
-    { RClient::DeleteProject, "delete-project", 'W', required_argument, "Delete all projects matching regexp." },
-=======
     { RClient::DeleteProject, "delete-project", 'W', required_argument, "Delete all projects matching regex." },
-    { RClient::UnloadProject, "unload", 'u', required_argument, "Unload project(s) matching argument." },
->>>>>>> 715207fe
     { RClient::ReloadProjects, "reload-projects", 'z', no_argument, "Reload projects from projects file." },
     { RClient::JobCount, "jobcount", 'j', optional_argument, "Set or query current job count. (Prefix with l to set low-priority-job-count)." },
 
