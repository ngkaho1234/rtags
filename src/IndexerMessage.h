/* This file is part of RTags.

   RTags is free software: you can redistribute it and/or modify
   it under the terms of the GNU General Public License as published by
   the Free Software Foundation, either version 3 of the License, or
   (at your option) any later version.

   RTags is distributed in the hope that it will be useful,
   but WITHOUT ANY WARRANTY; without even the implied warranty of
   MERCHANTABILITY or FITNESS FOR A PARTICULAR PURPOSE.  See the
   GNU General Public License for more details.

   You should have received a copy of the GNU General Public License
   along with RTags.  If not, see <http://www.gnu.org/licenses/>. */

#ifndef IndexerMessage_h
#define IndexerMessage_h

#include "CursorInfo.h"
#include "IndexData.h"
#include "RTagsMessage.h"
#include "Diagnostic.h"
#include <rct/Message.h>
#include <rct/Serializer.h>
#include <rct/String.h>

class IndexerMessage : public RTagsMessage
{
public:
    enum { MessageId = IndexerMessageId };

    IndexerMessage(const Path &project, std::shared_ptr<IndexData> &data)
        : RTagsMessage(MessageId), mProject(project), mData(data)
    {
    }

    IndexerMessage()
        : RTagsMessage(MessageId)
    {}

    void encode(Serializer &serializer) const
    {
        assert(mData);
        serializer << mProject << mData->flags << mData->key << mData->parseTime;
        CursorInfo::serialize(serializer, mData->symbols);
        serializer << mData->symbolNames << mData->dependencies
<<<<<<< HEAD
                   << mData->pendingReferenceMap << mData->references
                   << mData->targets << mData->usrs << mData->message << mData->fixIts
                   << mData->xmlDiagnostics << mData->visited << mData->id;
=======
                   << mData->usrMap << mData->pendingReferenceMap << mData->message << mData->fixIts
                   << mData->diagnostics << mData->visited << mData->id;
        if (debugIndexerMessage)
            error() << "encoding took" << sw.elapsed() << "for" << Location::path(mData->fileId());
>>>>>>> d46adc92
    }
    void decode(Deserializer &deserializer)
    {
        assert(!mData);
        uint32_t flags;
        deserializer >> mProject >> flags;
        mData.reset(new IndexData(flags));
        deserializer >> mData->key >> mData->parseTime;
        CursorInfo::deserialize(deserializer, mData->symbols);
        deserializer >> mData->symbolNames >> mData->dependencies
<<<<<<< HEAD
                     >> mData->pendingReferenceMap >> mData->references
                     >> mData->targets >> mData->usrs >> mData->message >> mData->fixIts
                     >> mData->xmlDiagnostics >> mData->visited >> mData->id;
=======
                     >> mData->usrMap >> mData->pendingReferenceMap >> mData->message >> mData->fixIts
                     >> mData->diagnostics >> mData->visited >> mData->id;
        if (debugIndexerMessage)
            error() << "decoding took" << sw.elapsed() << "for" << Location::path(mData->fileId());
>>>>>>> d46adc92
    }
    std::shared_ptr<IndexData> data() const { return mData; }
    const Path &project() const { return mProject; }
private:
    Path mProject;
    std::shared_ptr<IndexData> mData;
};

#endif<|MERGE_RESOLUTION|>--- conflicted
+++ resolved
@@ -44,16 +44,9 @@
         serializer << mProject << mData->flags << mData->key << mData->parseTime;
         CursorInfo::serialize(serializer, mData->symbols);
         serializer << mData->symbolNames << mData->dependencies
-<<<<<<< HEAD
                    << mData->pendingReferenceMap << mData->references
                    << mData->targets << mData->usrs << mData->message << mData->fixIts
-                   << mData->xmlDiagnostics << mData->visited << mData->id;
-=======
-                   << mData->usrMap << mData->pendingReferenceMap << mData->message << mData->fixIts
                    << mData->diagnostics << mData->visited << mData->id;
-        if (debugIndexerMessage)
-            error() << "encoding took" << sw.elapsed() << "for" << Location::path(mData->fileId());
->>>>>>> d46adc92
     }
     void decode(Deserializer &deserializer)
     {
@@ -64,16 +57,9 @@
         deserializer >> mData->key >> mData->parseTime;
         CursorInfo::deserialize(deserializer, mData->symbols);
         deserializer >> mData->symbolNames >> mData->dependencies
-<<<<<<< HEAD
                      >> mData->pendingReferenceMap >> mData->references
                      >> mData->targets >> mData->usrs >> mData->message >> mData->fixIts
-                     >> mData->xmlDiagnostics >> mData->visited >> mData->id;
-=======
-                     >> mData->usrMap >> mData->pendingReferenceMap >> mData->message >> mData->fixIts
                      >> mData->diagnostics >> mData->visited >> mData->id;
-        if (debugIndexerMessage)
-            error() << "decoding took" << sw.elapsed() << "for" << Location::path(mData->fileId());
->>>>>>> d46adc92
     }
     std::shared_ptr<IndexData> data() const { return mData; }
     const Path &project() const { return mProject; }
