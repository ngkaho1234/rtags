--- conflicted
+++ resolved
@@ -61,16 +61,10 @@
     const bool absolutePath = queryFlags() & QueryMessage::AbsolutePath;
     if (absolutePath)
         out.append(srcRoot);
-<<<<<<< HEAD
     const Files& dirs = proj->files();
-    Files::const_iterator dirit = dirs.begin();
-=======
-    const FilesMap& dirs = proj->files();
     if (dirs.isEmpty())
         proj->fileManager->reload(FileManager::Synchronous);
-
-    FilesMap::const_iterator dirit = dirs.begin();
->>>>>>> ea5d17d0
+    Files::const_iterator dirit = dirs.begin();
     bool foundExact = false;
     const int patternSize = mPattern.size();
     List<String> matches;
