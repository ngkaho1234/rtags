/* This file is part of RTags.

RTags is free software: you can redistribute it and/or modify
it under the terms of the GNU General Public License as published by
the Free Software Foundation, either version 3 of the License, or
(at your option) any later version.

RTags is distributed in the hope that it will be useful,
but WITHOUT ANY WARRANTY; without even the implied warranty of
MERCHANTABILITY or FITNESS FOR A PARTICULAR PURPOSE.  See the
GNU General Public License for more details.

You should have received a copy of the GNU General Public License
along with RTags.  If not, see <http://www.gnu.org/licenses/>. */

#ifndef Server_h
#define Server_h

#include "FileManager.h"
#include "RTagsClang.h"
#include "RTags.h"
#include "Source.h"
#include "IndexerJob.h"
#include "Match.h"
#include <rct/Connection.h>
#include <rct/FileSystemWatcher.h>
#include <rct/List.h>
#include <rct/Hash.h>
#include <rct/String.h>
#include <rct/Timer.h>
#include <rct/SocketServer.h>

class IndexMessage;
class CompletionThread;
class Connection;
class ErrorMessage;
class IndexerMessage;
class QueryJob;
class JobOutput;
class LogOutputMessage;
class Message;
class OutputMessage;
class Project;
class QueryMessage;
class VisitFileMessage;
class JobScheduler;
class Server
{
public:
    Server();
    ~Server();
    static Server *instance() { return sInstance; }
    enum Option {
        NoOptions = 0x00000,
        ClearProjects = 0x00001,
        Wall = 0x00002,
        IgnorePrintfFixits = 0x00004,
        NoUnlimitedErrors = 0x00008,
        SpellChecking = 0x00010,
        DisallowMultipleSources = 0x00020,
        NoStartupCurrentProject = 0x00040,
        WatchSystemPaths = 0x00080,
        NoFileManagerWatch = 0x00100,
        NoFileSystemWatch = 0x00200,
        NoNoUnknownWarningsOption = 0x00400,
        SuspendRPOnCrash = 0x00800,
        SeparateDebugAndRelease = 0x01000,
        AllowPedantic = 0x02000,
        StartSuspended = 0x04000,
        EnableCompilerManager = 0x08000,
        EnableNDEBUG = 0x10000,
        NoProgress = 0x20000
    };
    struct Options {
        Options()
            : options(0), jobCount(0), lowPriorityJobCount(0),
              rpVisitFileTimeout(0), rpIndexerMessageTimeout(0), rpConnectTimeout(0),
              rpNiceValue(0), threadStackSize(0), maxCrashCount(0),
              completionCacheSize(0), testTimeout(60 * 1000 * 5),
              maxFileMapScopeCacheSize(512)
        {}
        Path socketFile, dataDir, argTransform;
        unsigned int options;
        int jobCount, lowPriorityJobCount, rpVisitFileTimeout,
            rpIndexerMessageTimeout, rpConnectTimeout, rpNiceValue,
            threadStackSize, maxCrashCount, completionCacheSize,
            testTimeout, maxFileMapScopeCacheSize;
        List<String> defaultArguments, excludeFilters;
        Set<String> blockedArguments;
        List<Source::Include> includePaths;
        List<Source::Define> defines;
        List<Path> tests;
        Set<Path> ignoredCompilers;
        List<std::pair<RegExp, Source::Language> > extraCompilers;

        inline bool flag(enum Option o) const { return 0 != (options & o); }
    };
    bool init(const Options &options);
    bool runTests();
    const Options &options() const { return mOptions; }
    bool suspended() const { return mSuspended; }
    void onJobOutput(JobOutput&& out);
    std::shared_ptr<Project> project(const Path &path) const { return mProjects.value(path); }
    bool shouldIndex(const Source &source, const Path &project) const;
    void stopServers();
    int mongooseStatistics(struct mg_connection *conn);
    void dumpJobs(Connection *conn);
    std::shared_ptr<JobScheduler> jobScheduler() const { return mJobScheduler; }
<<<<<<< HEAD
    const Set<uint32_t> &activeBuffers() const { return mActiveBuffers; }
    bool isActiveBuffer(uint32_t fileId) const { return mActiveBuffers.contains(fileId); }
=======
>>>>>>> 92e81e2e
    int exitCode() const { return mExitCode; }
private:
    bool saveFileIds();
    void restoreFileIds();
    bool index(const String &arguments, const Path &pwd,
               const Path &projectRootOverride, unsigned int sourceFlags = 0);
    void onNewConnection(SocketServer *server);
    void setCurrentProject(const std::shared_ptr<Project> &project);
    void onNewMessage(const std::shared_ptr<Message> &message, Connection *conn);
    void clearProjects();
    void handleIndexMessage(const std::shared_ptr<IndexMessage> &message, Connection *conn);
    void handleIndexerMessage(const std::shared_ptr<IndexerMessage> &message, Connection *conn);
    void handleQueryMessage(const std::shared_ptr<QueryMessage> &message, Connection *conn);
    void handleErrorMessage(const std::shared_ptr<ErrorMessage> &message, Connection *conn);
    void handleLogOutputMessage(const std::shared_ptr<LogOutputMessage> &message, Connection *conn);
    void handleVisitFileMessage(const std::shared_ptr<VisitFileMessage> &message, Connection *conn);

    // Queries
    void sendDiagnostics(const std::shared_ptr<QueryMessage> &query, Connection *conn);
    void clearProjects(const std::shared_ptr<QueryMessage> &query, Connection *conn);
    void codeCompleteAt(const std::shared_ptr<QueryMessage> &query, Connection *conn);
    void cursorInfo(const std::shared_ptr<QueryMessage> &query, Connection *conn);
    void dependencies(const std::shared_ptr<QueryMessage> &query, Connection *conn);
    void dumpFile(const std::shared_ptr<QueryMessage> &query, Connection *conn);
    void generateTest(const std::shared_ptr<QueryMessage> &query, Connection *conn);
    void findFile(const std::shared_ptr<QueryMessage> &query, Connection *conn);
    void findSymbols(const std::shared_ptr<QueryMessage> &query, Connection *conn);
    void fixIts(const std::shared_ptr<QueryMessage> &query, Connection *conn);
    void followLocation(const std::shared_ptr<QueryMessage> &query, Connection *conn);
    void hasFileManager(const std::shared_ptr<QueryMessage> &query, Connection *conn);
    void isIndexed(const std::shared_ptr<QueryMessage> &query, Connection *conn);
    void isIndexing(const std::shared_ptr<QueryMessage> &, Connection *conn);
    void jobCount(const std::shared_ptr<QueryMessage> &query, Connection *conn);
    void listSymbols(const std::shared_ptr<QueryMessage> &query, Connection *conn);
    void preprocessFile(const std::shared_ptr<QueryMessage> &query, Connection *conn);
    void project(const std::shared_ptr<QueryMessage> &query, Connection *conn);
    void referencesForLocation(const std::shared_ptr<QueryMessage> &query, Connection *conn);
    void referencesForName(const std::shared_ptr<QueryMessage> &query, Connection *conn);
    void reindex(const std::shared_ptr<QueryMessage> &query, Connection *conn);
    void reloadFileManager(const std::shared_ptr<QueryMessage> &query, Connection *conn);
    void reloadProjects(const std::shared_ptr<QueryMessage> &query, Connection *conn);
    void removeFile(const std::shared_ptr<QueryMessage> &query, Connection *conn);
    void removeProject(const std::shared_ptr<QueryMessage> &query, Connection *conn);
    void sources(const std::shared_ptr<QueryMessage> &query, Connection *conn);
    void dumpCompletions(const std::shared_ptr<QueryMessage> &query, Connection *conn);
    void dumpCompilationDatabase(const std::shared_ptr<QueryMessage> &query, Connection *conn);
    void status(const std::shared_ptr<QueryMessage> &query, Connection *conn);
    void suspend(const std::shared_ptr<QueryMessage> &query, Connection *conn);
    void setBuffers(const std::shared_ptr<QueryMessage> &query, Connection *conn);

    std::shared_ptr<Project> projectForQuery(const std::shared_ptr<QueryMessage> &queryMessage);
    std::shared_ptr<Project> currentProject() const { return mCurrentProject.lock(); }
    int reloadProjects();
    std::shared_ptr<Project> addProject(const Path &path);

    bool hasServer() const;
    void onHttpClientReadyRead(const SocketClient::SharedPtr &socket);
    void connectToServer();
    void startJobs();

    typedef Hash<Path, std::shared_ptr<Project> > ProjectsMap;
    ProjectsMap mProjects;
    std::weak_ptr<Project> mCurrentProject;

    static Server *sInstance;
    Options mOptions;
    bool mSuspended;
    SocketServer::SharedPtr mUnixServer;
    bool mVerbose;

    int mExitCode;
<<<<<<< HEAD
=======

    uint32_t mLastFileId;
>>>>>>> 92e81e2e

    uint32_t mLastFileId;

    std::shared_ptr<JobScheduler> mJobScheduler;

    CompletionThread *mCompletionThread;
    Set<uint32_t> mActiveBuffers;

    Signal<std::function<void()> > mIndexerMessageReceived;

    friend void saveFileIds();
};

#endif<|MERGE_RESOLUTION|>--- conflicted
+++ resolved
@@ -106,11 +106,8 @@
     int mongooseStatistics(struct mg_connection *conn);
     void dumpJobs(Connection *conn);
     std::shared_ptr<JobScheduler> jobScheduler() const { return mJobScheduler; }
-<<<<<<< HEAD
     const Set<uint32_t> &activeBuffers() const { return mActiveBuffers; }
     bool isActiveBuffer(uint32_t fileId) const { return mActiveBuffers.contains(fileId); }
-=======
->>>>>>> 92e81e2e
     int exitCode() const { return mExitCode; }
 private:
     bool saveFileIds();
@@ -182,12 +179,6 @@
     bool mVerbose;
 
     int mExitCode;
-<<<<<<< HEAD
-=======
-
-    uint32_t mLastFileId;
->>>>>>> 92e81e2e
-
     uint32_t mLastFileId;
 
     std::shared_ptr<JobScheduler> mJobScheduler;
